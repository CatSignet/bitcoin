<?xml version="1.0" encoding="utf-8"?>
<!DOCTYPE TS>
<TS version="2.0" language="es">
<defaultcodec>UTF-8</defaultcodec>
<context>
    <name>AboutDialog</name>
    <message>
        <location filename="../forms/aboutdialog.ui" line="14"/>
        <source>About Bitcoin</source>
        <translation>Acerca de Bitcoin</translation>
    </message>
    <message>
        <location filename="../forms/aboutdialog.ui" line="53"/>
        <source>&lt;b&gt;Bitcoin&lt;/b&gt; version</source>
        <translation>&lt;b&gt;Bitcoin&lt;/b&gt; versión</translation>
    </message>
    <message>
        <location filename="../forms/aboutdialog.ui" line="91"/>
        <source>Copyright © 2009-2012 Bitcoin Developers

This is experimental software.

Distributed under the MIT/X11 software license, see the accompanying file license.txt or http://www.opensource.org/licenses/mit-license.php.

This product includes software developed by the OpenSSL Project for use in the OpenSSL Toolkit (http://www.openssl.org/) and cryptographic software written by Eric Young (eay@cryptsoft.com) and UPnP software written by Thomas Bernard.</source>
        <translation>Copyright © 2009-2012 Bitcoin Developers

Este es un software experimental.

Distribuido bajo la licencia MIT/X11, vea el archivo adjunto
license.txt o http://www.opensource.org/licenses/mit-license.php.

Este producto incluye software desarrollado por OpenSSL Project para su uso en
el OpenSSL Toolkit (http://www.openssl.org) y software criptográfico escrito por
Eric Young (eay@cryptsoft.com) y UPnP software escrito por Thomas Bernard.</translation>
    </message>
</context>
<context>
    <name>AddressBookPage</name>
    <message>
        <location filename="../forms/addressbookpage.ui" line="14"/>
        <source>Address Book</source>
        <translation>Libreta de direcciones</translation>
    </message>
    <message>
        <location filename="../forms/addressbookpage.ui" line="20"/>
        <source>These are your Bitcoin addresses for receiving payments.  You may want to give a different one to each sender so you can keep track of who is paying you.</source>
        <translation>Estas son tus direcciones Bitcoin para recibir pagos. Puedes utilizar una diferente por cada persona emisora para saber quien te está pagando.</translation>
    </message>
    <message>
        <location filename="../forms/addressbookpage.ui" line="33"/>
        <source>Double-click to edit address or label</source>
        <translation>Haga doble clic para editar una dirección o etiqueta</translation>
    </message>
    <message>
        <location filename="../forms/addressbookpage.ui" line="57"/>
        <source>Create a new address</source>
        <translation>Crear una nueva dirección</translation>
    </message>
    <message>
        <location filename="../forms/addressbookpage.ui" line="60"/>
        <source>&amp;New Address...</source>
        <translation>&amp;Nueva Dirección</translation>
    </message>
    <message>
        <location filename="../forms/addressbookpage.ui" line="71"/>
        <source>Copy the currently selected address to the system clipboard</source>
        <translation>Copiar la dirección seleccionada al portapapeles</translation>
    </message>
    <message>
<<<<<<< HEAD
=======
        <location filename="../forms/addressbookpage.ui" line="99"/>
        <source>Sign &amp;Message</source>
        <translation>Firmar &amp;mensaje...</translation>
    </message>
    <message>
        <location filename="../forms/addressbookpage.ui" line="110"/>
        <source>Delete the currently selected address from the list. Only sending addresses can be deleted.</source>
        <translation>Borrar de la lista la dirección seleccionada . Sólo se pueden borrar las direcciones de envío.</translation>
    </message>
    <message>
        <location filename="../forms/addressbookpage.ui" line="113"/>
        <source>&amp;Delete</source>
        <translation>&amp;Borrar</translation>
    </message>
    <message>
        <location filename="../forms/addressbookpage.ui" line="74"/>
        <source>&amp;Copy to Clipboard</source>
        <translation>&amp;Copiar al portapapeles</translation>
    </message>
    <message>
>>>>>>> 38297ba9
        <location filename="../forms/addressbookpage.ui" line="85"/>
        <source>Show &amp;QR Code</source>
        <translation>Mostrar código &amp;QR </translation>
    </message>
    <message>
        <location filename="../forms/addressbookpage.ui" line="96"/>
        <source>Sign a message to prove you own this address</source>
        <translation>Firme un mensaje para demostrar que posee una dirección Bitcoin</translation>
    </message>
    <message>
        <location filename="../forms/addressbookpage.ui" line="110"/>
        <source>Delete the currently selected address from the list. Only sending addresses can be deleted.</source>
        <translation>Borrar de la lista la dirección seleccionada . Sólo se pueden borrar las direcciones de envío.</translation>
    </message>
    <message>
        <location filename="../forms/addressbookpage.ui" line="113"/>
        <source>&amp;Delete</source>
        <translation>&amp;Borrar</translation>
    </message>
    <message>
        <location filename="../forms/addressbookpage.ui" line="74"/>
        <source>&amp;Copy to Clipboard</source>
        <translation>&amp;Copiar al portapapeles</translation>
    </message>
    <message>
        <location filename="../addressbookpage.cpp" line="299"/>
        <source>Error exporting</source>
        <translation>Error al exportar</translation>
    </message>
    <message>
        <location filename="../addressbookpage.cpp" line="286"/>
        <source>Comma separated file (*.csv)</source>
        <translation>Archivos de columnas separadas por coma (*.csv)</translation>
    </message>
    <message>
        <location filename="../addressbookpage.cpp" line="65"/>
        <source>Copy address</source>
        <translation>Copia dirección</translation>
    </message>
    <message>
        <location filename="../addressbookpage.cpp" line="66"/>
        <source>Copy label</source>
        <translation>Copiar etiqueta</translation>
    </message>
    <message>
        <location filename="../addressbookpage.cpp" line="67"/>
        <source>Edit</source>
        <translation type="unfinished">Editar</translation>
    </message>
    <message>
        <location filename="../addressbookpage.cpp" line="68"/>
        <source>Delete</source>
        <translation>Borrar</translation>
    </message>
    <message>
        <location filename="../addressbookpage.cpp" line="285"/>
        <source>Export Address Book Data</source>
        <translation>Exporta datos de la Guia de direcciones</translation>
    </message>
    <message>
        <location filename="../addressbookpage.cpp" line="299"/>
        <source>Could not write to file %1.</source>
        <translation>No se pudo escribir en el archivo %1.</translation>
    </message>
</context>
<context>
    <name>AddressTableModel</name>
    <message>
        <location filename="../addresstablemodel.cpp" line="114"/>
        <source>(no label)</source>
        <translation>(sin etiqueta)</translation>
    </message>
    <message>
        <location filename="../addresstablemodel.cpp" line="78"/>
        <source>Label</source>
        <translation>Etiqueta</translation>
    </message>
    <message>
        <location filename="../addresstablemodel.cpp" line="78"/>
        <source>Address</source>
        <translation>Dirección</translation>
    </message>
</context>
<context>
    <name>AskPassphraseDialog</name>
    <message>
        <location filename="../forms/askpassphrasedialog.ui" line="26"/>
        <source>Dialog</source>
        <translation>Cambiar contraseña</translation>
    </message>
    <message>
        <location filename="../forms/askpassphrasedialog.ui" line="47"/>
        <source>Enter passphrase</source>
        <translation>Contraseña actual     </translation>
    </message>
    <message>
        <location filename="../forms/askpassphrasedialog.ui" line="75"/>
        <source>Repeat new passphrase</source>
        <translation>Repita la nueva contraseña</translation>
    </message>
    <message>
        <location filename="../askpassphrasedialog.cpp" line="46"/>
        <source>This operation needs your wallet passphrase to decrypt the wallet.</source>
        <translation>Para descifrar el monedero esta operación necesita de su contraseña.</translation>
    </message>
    <message>
<<<<<<< HEAD
        <location filename="../forms/askpassphrasedialog.ui" line="61"/>
        <source>New passphrase</source>
        <translation>Nueva contraseña</translation>
=======
        <location filename="../askpassphrasedialog.cpp" line="134"/>
        <location filename="../askpassphrasedialog.cpp" line="182"/>
        <source>The supplied passphrases do not match.</source>
        <translation>Las contraseñas no coinciden.</translation>
>>>>>>> 38297ba9
    </message>
    <message>
        <location filename="../askpassphrasedialog.cpp" line="51"/>
        <source>Decrypt wallet</source>
        <translation>Descifrar monedero</translation>
    </message>
    <message>
        <location filename="../askpassphrasedialog.cpp" line="54"/>
        <source>Change passphrase</source>
        <translation>Cambiar contraseña</translation>
    </message>
    <message>
        <location filename="../askpassphrasedialog.cpp" line="55"/>
        <source>Enter the old and new passphrase to the wallet.</source>
        <translation>Introduzca la contraseña anterior del monedero y la nueva. </translation>
    </message>
    <message>
        <location filename="../askpassphrasedialog.cpp" line="137"/>
        <location filename="../askpassphrasedialog.cpp" line="148"/>
        <location filename="../askpassphrasedialog.cpp" line="167"/>
        <source>The passphrase entered for the wallet decryption was incorrect.</source>
        <translation>La contraseña introducida para descifrar el monedero es incorrecta.</translation>
    </message>
    <message>
        <location filename="../askpassphrasedialog.cpp" line="156"/>
        <source>Wallet decryption failed</source>
        <translation>Ha fallado el descifrado del monedero</translation>
    </message>
    <message>
        <location filename="../askpassphrasedialog.cpp" line="161"/>
        <source>Wallet passphrase was successfully changed.</source>
        <translation>La contraseña de cartera ha sido cambiada con exit.</translation>
    </message>
    <message>
<<<<<<< HEAD
        <location filename="../askpassphrasedialog.cpp" line="208"/>
        <location filename="../askpassphrasedialog.cpp" line="232"/>
        <source>Warning: The Caps Lock key is on.</source>
        <translation type="unfinished"></translation>
=======
        <location filename="../askpassphrasedialog.cpp" line="111"/>
        <location filename="../askpassphrasedialog.cpp" line="169"/>
        <source>Wallet encrypted</source>
        <translation>Monedero cifrado</translation>
>>>>>>> 38297ba9
    </message>
    <message>
        <location filename="../askpassphrasedialog.cpp" line="38"/>
        <source>This operation needs your wallet passphrase to unlock the wallet.</source>
        <translation>Para desbloquear el monedero esta operación necesita de su contraseña.</translation>
    </message>
    <message>
        <location filename="../askpassphrasedialog.cpp" line="34"/>
        <source>Enter the new passphrase to the wallet.&lt;br/&gt;Please use a passphrase of &lt;b&gt;10 or more random characters&lt;/b&gt;, or &lt;b&gt;eight or more words&lt;/b&gt;.</source>
        <translation>Introduzca la nueva contraseña del monedero.&lt;br/&gt;Por favor elija una con &lt;b&gt;10 o más caracteres aleatorios&lt;/b&gt; u &lt;b&gt;ocho o más palabras&lt;/b&gt;.</translation>
    </message>
    <message>
        <location filename="../askpassphrasedialog.cpp" line="35"/>
        <source>Encrypt wallet</source>
        <translation>Cifrar el monedero</translation>
    </message>
    <message>
        <location filename="../forms/askpassphrasedialog.ui" line="94"/>
        <source>TextLabel</source>
        <translation>Cambiar contraseña:</translation>
    </message>
    <message>
        <location filename="../askpassphrasedialog.cpp" line="43"/>
        <source>Unlock wallet</source>
        <translation>Desbloquear monedero</translation>
    </message>
    <message>
        <location filename="../askpassphrasedialog.cpp" line="101"/>
        <source>Confirm wallet encryption</source>
        <translation>Confirmar cifrado del monedero</translation>
    </message>
    <message>
<<<<<<< HEAD
        <location filename="../askpassphrasedialog.cpp" line="112"/>
=======
        <location filename="../askpassphrasedialog.cpp" line="126"/>
        <location filename="../askpassphrasedialog.cpp" line="133"/>
        <location filename="../askpassphrasedialog.cpp" line="175"/>
        <location filename="../askpassphrasedialog.cpp" line="181"/>
        <source>Wallet encryption failed</source>
        <translation>Ha fallado el cifrado del monedero</translation>
    </message>
    <message>
        <location filename="../askpassphrasedialog.cpp" line="113"/>
>>>>>>> 38297ba9
        <source>Bitcoin will close now to finish the encryption process. Remember that encrypting your wallet cannot fully protect your bitcoins from being stolen by malware infecting your computer.</source>
        <translation>Bitcoin cerrará al finalizar el proceso de cifrado. Recuerde que el cifrado de su monedero no puede proteger totalmente sus bitcoin de ser robados por el malware que infecte su sistema.</translation>
    </message>
    <message>
        <location filename="../askpassphrasedialog.cpp" line="145"/>
        <source>Wallet unlock failed</source>
        <translation>Ha fallado el desbloqueo del monedero</translation>
    </message>
    <message>
        <location filename="../askpassphrasedialog.cpp" line="102"/>
        <source>WARNING: If you encrypt your wallet and lose your passphrase, you will &lt;b&gt;LOSE ALL OF YOUR BITCOINS&lt;/b&gt;!
Are you sure you wish to encrypt your wallet?</source>
        <translation>ATENCION: ¡Si encriptas tu cartera y pierdes la contraseña perderas &lt;b&gt;TODOS TUS BITCOINS&lt;/b&gt;!&quot;
¿Seguro que quieres seguir encriptando la cartera?</translation>
    </message>
    <message>
        <location filename="../askpassphrasedialog.cpp" line="117"/>
        <source>IMPORTANT: Any previous backups you have made of your wallet file should be replaced with the newly generated, encrypted wallet file. For security reasons, previous backups of the unencrypted wallet file will become useless as soon as you start using the new, encrypted wallet.</source>
        <translation type="unfinished"></translation>
    </message>
    <message>
        <location filename="../askpassphrasedialog.cpp" line="127"/>
        <source>Wallet encryption failed due to an internal error. Your wallet was not encrypted.</source>
        <translation>Ha fallado el cifrado del monedero debido a un error interno. El monedero no ha sido cifrado.</translation>
    </message>
    <message>
<<<<<<< HEAD
        <location filename="../askpassphrasedialog.cpp" line="125"/>
        <location filename="../askpassphrasedialog.cpp" line="173"/>
        <source>The supplied passphrases do not match.</source>
        <translation>Las contraseñas no coinciden.</translation>
    </message>
    <message>
        <location filename="../askpassphrasedialog.cpp" line="117"/>
        <location filename="../askpassphrasedialog.cpp" line="124"/>
        <location filename="../askpassphrasedialog.cpp" line="166"/>
        <location filename="../askpassphrasedialog.cpp" line="172"/>
        <source>Wallet encryption failed</source>
        <translation>Ha fallado el cifrado del monedero</translation>
    </message>
    <message>
        <location filename="../askpassphrasedialog.cpp" line="111"/>
        <location filename="../askpassphrasedialog.cpp" line="160"/>
        <source>Wallet encrypted</source>
        <translation>Monedero cifrado</translation>
=======
        <location filename="../askpassphrasedialog.cpp" line="146"/>
        <location filename="../askpassphrasedialog.cpp" line="157"/>
        <location filename="../askpassphrasedialog.cpp" line="176"/>
        <source>The passphrase entered for the wallet decryption was incorrect.</source>
        <translation>La contraseña introducida para descifrar el monedero es incorrecta.</translation>
    </message>
    <message>
        <location filename="../askpassphrasedialog.cpp" line="170"/>
        <source>Wallet passphrase was successfully changed.</source>
        <translation>La contraseña de cartera ha sido cambiada con exit.</translation>
    </message>
    <message>
        <location filename="../askpassphrasedialog.cpp" line="217"/>
        <location filename="../askpassphrasedialog.cpp" line="241"/>
        <source>Warning: The Caps Lock key is on.</source>
        <translation>Aviso: ¡La tecla de bloqueo de mayúsculas está activada!</translation>
>>>>>>> 38297ba9
    </message>
</context>
<context>
    <name>BitcoinGUI</name>
    <message>
        <location filename="../bitcoingui.cpp" line="198"/>
        <source>Edit the list of stored addresses and labels</source>
        <translation>Editar la lista de las direcciones y etiquetas almacenadas</translation>
    </message>
    <message>
        <location filename="../bitcoingui.cpp" line="245"/>
        <source>&amp;Options...</source>
        <translation>&amp;Opciones...</translation>
    </message>
    <message>
        <location filename="../bitcoingui.cpp" line="250"/>
        <source>&amp;Export...</source>
        <translation>&amp;Exportar…</translation>
    </message>
    <message>
        <location filename="../bitcoingui.cpp" line="210"/>
        <source>Send coins to a bitcoin address</source>
        <translation>Envia monedas a una dirección bitcoin</translation>
    </message>
    <message>
        <location filename="../bitcoingui.cpp" line="296"/>
        <source>&amp;Help</source>
        <translation>A&amp;yuda</translation>
    </message>
    <message>
        <location filename="../bitcoingui.cpp" line="327"/>
        <source>[testnet]</source>
        <translation>[testnet]</translation>
    </message>
    <message>
        <location filename="../bitcoingui.cpp" line="192"/>
        <source>Browse transaction history</source>
        <translation>Examinar el historial de transacciones</translation>
    </message>
    <message>
        <location filename="../bitcoingui.cpp" line="191"/>
        <source>&amp;Transactions</source>
        <translation>&amp;Transacciones</translation>
    </message>
    <message>
        <location filename="../bitcoingui.cpp" line="209"/>
        <source>&amp;Send coins</source>
        <translation>&amp;Enviar monedas</translation>
    </message>
    <message>
        <location filename="../bitcoingui.cpp" line="235"/>
        <source>E&amp;xit</source>
        <translation>&amp;Salir</translation>
    </message>
    <message>
        <location filename="../bitcoingui.cpp" line="236"/>
        <source>Quit application</source>
        <translation>Salir de la aplicación</translation>
    </message>
    <message>
        <location filename="../bitcoingui.cpp" line="204"/>
        <source>Show the list of addresses for receiving payments</source>
        <translation>Mostrar la lista de direcciones utilizadas para recibir pagos</translation>
    </message>
    <message>
        <location filename="../bitcoingui.cpp" line="71"/>
        <source>Bitcoin Wallet</source>
        <translation>Cartera Bitcoin</translation>
    </message>
    <message>
        <location filename="../bitcoingui.cpp" line="257"/>
        <source>&amp;Change Passphrase</source>
        <translation>&amp;Cambiar la contraseña</translation>
    </message>
    <message>
        <location filename="../bitcoingui.cpp" line="186"/>
        <source>Show general overview of wallet</source>
        <translation>Mostrar vista general del monedero</translation>
    </message>
    <message>
        <location filename="../bitcoingui.cpp" line="185"/>
        <source>&amp;Overview</source>
        <translation>&amp;Vista general</translation>
    </message>
    <message>
        <location filename="../bitcoingui.cpp" line="240"/>
        <source>Show information about Bitcoin</source>
        <translation>Mostrar información acerca de Bitcoin</translation>
    </message>
    <message>
        <location filename="../bitcoingui.cpp" line="243"/>
        <source>Show information about Qt</source>
        <translation>Mostrar información acerca de Qt</translation>
    </message>
    <message>
        <location filename="../bitcoingui.cpp" line="197"/>
        <source>&amp;Address Book</source>
        <translation>&amp;Libreta de direcciones</translation>
    </message>
    <message>
        <location filename="../bitcoingui.cpp" line="203"/>
        <source>&amp;Receive coins</source>
        <translation>&amp;Recibir monedas</translation>
    </message>
    <message>
        <location filename="../bitcoingui.cpp" line="248"/>
        <source>Show/Hide &amp;Bitcoin</source>
        <translation>Mostrar/ocultar &amp;Bitcoin</translation>
    </message>
    <message>
        <location filename="../bitcoingui.cpp" line="290"/>
        <source>&amp;Settings</source>
        <translation>&amp;Configuración</translation>
    </message>
    <message numerus="yes">
        <location filename="../bitcoingui.cpp" line="482"/>
        <source>%n active connection(s) to Bitcoin network</source>
        <translation>
            <numerusform>%n conexión activa hacia la red Bitcoin</numerusform>
            <numerusform>%n conexiones activas hacia la red Bitcoin</numerusform>
        </translation>
    </message>
    <message>
        <location filename="../bitcoingui.cpp" line="826"/>
        <source>There was an error trying to save the wallet data to the new location.</source>
        <translation>Ha habido un error al intentar guardar los datos del monedero a la nueva ubicación.</translation>
    </message>
    <message>
        <location filename="../bitcoingui.cpp" line="303"/>
        <source>Tabs toolbar</source>
        <translation>Barra de pestañas</translation>
    </message>
    <message>
        <location filename="../bitcoingui.cpp" line="531"/>
        <source>Downloaded %1 blocks of transaction history.</source>
        <translation>Se han bajado %1 bloques de historial.</translation>
    </message>
    <message>
        <location filename="../bitcoingui.cpp" line="391"/>
        <source>Bitcoin client</source>
        <translation>cliente Bitcoin</translation>
    </message>
    <message>
        <location filename="../bitcoingui.cpp" line="256"/>
        <source>Backup wallet to another location</source>
        <translation>Copia de seguridad del monedero en otra ubicación</translation>
    </message>
    <message>
        <location filename="../bitcoingui.cpp" line="258"/>
        <source>Change the passphrase used for wallet encryption</source>
        <translation>Cambiar la contraseña utilizada para el cifrado del monedero</translation>
    </message>
    <message>
        <location filename="../bitcoingui.cpp" line="519"/>
        <source>Downloaded %1 of %2 blocks of transaction history (%3% done).</source>
        <translation>Descargado %1 de %2 bloques del historial de transacciones (%3% hecho).</translation>
    </message>
    <message>
        <location filename="../bitcoingui.cpp" line="281"/>
        <source>&amp;File</source>
        <translation>&amp;Archivo</translation>
    </message>
    <message>
        <location filename="../bitcoingui.cpp" line="215"/>
        <source>Sign &amp;message</source>
        <translation>Firmar &amp;mensaje...</translation>
    </message>
    <message>
        <location filename="../bitcoingui.cpp" line="216"/>
        <source>Prove you control an address</source>
        <translation type="unfinished"></translation>
    </message>
    <message>
        <location filename="../bitcoingui.cpp" line="239"/>
        <source>&amp;About %1</source>
        <translation>S&amp;obre %1</translation>
    </message>
    <message>
        <location filename="../bitcoingui.cpp" line="246"/>
        <source>Modify configuration options for bitcoin</source>
        <translation>Modifica opciones de configuración</translation>
    </message>
    <message numerus="yes">
        <location filename="../bitcoingui.cpp" line="546"/>
        <source>%n second(s) ago</source>
        <translation>
            <numerusform>hace %n segundo</numerusform>
            <numerusform>hace %n segundos</numerusform>
        </translation>
    </message>
    <message numerus="yes">
        <location filename="../bitcoingui.cpp" line="550"/>
        <source>%n minute(s) ago</source>
        <translation>
            <numerusform>hace %n minuto</numerusform>
            <numerusform>hace %n minutos</numerusform>
        </translation>
    </message>
    <message numerus="yes">
        <location filename="../bitcoingui.cpp" line="554"/>
        <source>%n hour(s) ago</source>
        <translation>
            <numerusform>hace %n hora</numerusform>
            <numerusform>hace %n horas</numerusform>
        </translation>
    </message>
    <message numerus="yes">
        <location filename="../bitcoingui.cpp" line="558"/>
        <source>%n day(s) ago</source>
        <translation>
            <numerusform>hace %n día</numerusform>
            <numerusform>hace %n días</numerusform>
        </translation>
    </message>
    <message>
        <location filename="../bitcoingui.cpp" line="564"/>
        <source>Up to date</source>
        <translation>Actualizado</translation>
    </message>
    <message>
        <location filename="../bitcoingui.cpp" line="569"/>
        <source>Catching up...</source>
        <translation>Recuperando...</translation>
    </message>
    <message>
        <location filename="../bitcoingui.cpp" line="577"/>
        <source>Last received block was generated %1.</source>
        <translation>El último bloque recibido fue generado %1.</translation>
    </message>
    <message>
        <location filename="../bitcoingui.cpp" line="633"/>
        <source>This transaction is over the size limit.  You can still send it for a fee of %1, which goes to the nodes that process your transaction and helps to support the network.  Do you want to pay the fee?</source>
        <translation>Esta transacción supera el límite. Puede seguir enviándola incluyendo una comisión de %1 que se va a repartir entre los nodos que procesan su transacción y ayudan a mantener la red. ¿Desea pagar esa tarifa?</translation>
    </message>
    <message>
        <location filename="../bitcoingui.cpp" line="665"/>
        <source>Sent transaction</source>
        <translation>Transacción enviada</translation>
    </message>
    <message>
        <location filename="../bitcoingui.cpp" line="666"/>
        <source>Incoming transaction</source>
        <translation>Transacción entrante</translation>
    </message>
    <message>
        <location filename="../bitcoingui.cpp" line="667"/>
        <source>Date: %1
Amount: %2
Type: %3
Address: %4
</source>
        <translation>Fecha: %1
Cantidad: %2
Tipo: %3
Dirección: %4</translation>
    </message>
    <message>
        <location filename="../bitcoingui.cpp" line="251"/>
        <source>Export the data in the current tab to a file</source>
        <translation>Exportar a un archivo los datos de esta pestaña</translation>
    </message>
    <message>
        <location filename="../bitcoingui.cpp" line="792"/>
        <source>Wallet is &lt;b&gt;encrypted&lt;/b&gt; and currently &lt;b&gt;unlocked&lt;/b&gt;</source>
        <translation>El monedero está &lt;b&gt;cifrado&lt;/b&gt; y actualmente &lt;b&gt;desbloqueado&lt;/b&gt;</translation>
    </message>
    <message>
        <location filename="../bitcoingui.cpp" line="800"/>
        <source>Wallet is &lt;b&gt;encrypted&lt;/b&gt; and currently &lt;b&gt;locked&lt;/b&gt;</source>
        <translation>El monedero está &lt;b&gt;cifrado&lt;/b&gt; y actualmente &lt;b&gt;bloqueado&lt;/b&gt;</translation>
    </message>
    <message>
        <location filename="../bitcoingui.cpp" line="253"/>
        <source>Encrypt or decrypt wallet</source>
        <translation>Cifrar o descifrar el monedero</translation>
    </message>
    <message>
        <location filename="../bitcoingui.cpp" line="249"/>
        <source>Show or hide the Bitcoin window</source>
        <translation>Mostrar u ocultar la ventana Bitcoin</translation>
    </message>
    <message>
        <location filename="../bitcoingui.cpp" line="255"/>
        <source>&amp;Backup Wallet</source>
        <translation>Copia de &amp;respaldo del monedero...</translation>
    </message>
    <message>
        <location filename="../bitcoingui.cpp" line="823"/>
        <source>Backup Wallet</source>
        <translation>Copia de seguridad del monedero</translation>
    </message>
    <message>
        <location filename="../bitcoingui.cpp" line="823"/>
        <source>Wallet Data (*.dat)</source>
        <translation>Datos del monedero (*.dat)</translation>
    </message>
    <message>
        <location filename="../bitcoingui.cpp" line="314"/>
        <source>Actions toolbar</source>
        <translation>Barra de acciones</translation>
    </message>
    <message>
        <location filename="../bitcoingui.cpp" line="418"/>
        <source>bitcoin-qt</source>
        <translation>bitcoin-qt</translation>
    </message>
    <message>
        <location filename="../bitcoingui.cpp" line="506"/>
        <source>Synchronizing with network...</source>
        <translation>Sincronizando con la red…</translation>
    </message>
    <message numerus="yes">
        <location filename="../bitcoingui.cpp" line="508"/>
        <source>~%n block(s) remaining</source>
        <translation>
            <numerusform>~%n bloque restante</numerusform>
            <numerusform>~%n bloques restantes</numerusform>
        </translation>
    </message>
    <message>
        <location filename="../bitcoingui.cpp" line="826"/>
        <source>Backup Failed</source>
        <translation>La copia de seguridad ha fallado</translation>
    </message>
    <message>
        <location filename="../bitcoingui.cpp" line="638"/>
        <source>Sending...</source>
        <translation>Enviando...</translation>
    </message>
    <message>
        <location filename="../bitcoingui.cpp" line="252"/>
        <source>&amp;Encrypt Wallet</source>
        <translation>&amp;Encriptar cartera</translation>
    </message>
    <message>
        <location filename="../bitcoingui.cpp" line="242"/>
        <source>About &amp;Qt</source>
        <translation>Acerca de &amp;Qt</translation>
    </message>
    <message>
        <location filename="../bitcoin.cpp" line="127"/>
        <source>A fatal error occurred. Bitcoin can no longer continue safely and will quit.</source>
        <translation>Ha ocurrido un error crítico. Bitcoin ya no puede continuar con seguridad y se cerrará.</translation>
    </message>
</context>
<context>
    <name>DisplayOptionsPage</name>
    <message>
        <location filename="../optionsdialog.cpp" line="277"/>
        <source>Choose the default subdivision unit to show in the interface, and when sending coins</source>
        <translation>Elige la subdivisión por defecto para mostrar cantidaded en la interfaz cuando se envien monedas</translation>
    </message>
    <message>
        <location filename="../optionsdialog.cpp" line="273"/>
        <source>&amp;Unit to show amounts in: </source>
        <translation>&amp;Unidad en la que mostrar cantitades: </translation>
    </message>
    <message>
        <location filename="../optionsdialog.cpp" line="284"/>
        <source>&amp;Display addresses in transaction list</source>
        <translation>&amp;Muestra direcciones en el listado de movimientos</translation>
    </message>
    <message>
        <location filename="../optionsdialog.cpp" line="285"/>
        <source>Whether to show Bitcoin addresses in the transaction list</source>
        <translation type="unfinished">Mostrar las direcciones Bitcoin en la lista de transacciones</translation>
    </message>
</context>
<context>
    <name>EditAddressDialog</name>
    <message>
        <location filename="../forms/editaddressdialog.ui" line="14"/>
        <source>Edit Address</source>
        <translation>Editar Dirección</translation>
    </message>
    <message>
        <location filename="../forms/editaddressdialog.ui" line="25"/>
        <source>&amp;Label</source>
        <translation>&amp;Etiqueta</translation>
    </message>
    <message>
        <location filename="../forms/editaddressdialog.ui" line="35"/>
        <source>The label associated with this address book entry</source>
        <translation>La etiqueta asociada con esta entrada en la libreta</translation>
    </message>
    <message>
        <location filename="../forms/editaddressdialog.ui" line="42"/>
        <source>&amp;Address</source>
        <translation>&amp;Dirección</translation>
    </message>
    <message>
        <location filename="../forms/editaddressdialog.ui" line="52"/>
        <source>The address associated with this address book entry. This can only be modified for sending addresses.</source>
        <translation>La dirección asociada con esta entrada en la guia. Solo puede ser modificada para direcciones de envío.</translation>
    </message>
    <message>
        <location filename="../editaddressdialog.cpp" line="20"/>
        <source>New receiving address</source>
        <translation>Nueva dirección para recibir</translation>
    </message>
    <message>
        <location filename="../editaddressdialog.cpp" line="24"/>
        <source>New sending address</source>
        <translation>Nueva dirección para enviar</translation>
    </message>
    <message>
        <location filename="../editaddressdialog.cpp" line="27"/>
        <source>Edit receiving address</source>
        <translation>Editar dirección de recepción</translation>
    </message>
    <message>
        <location filename="../editaddressdialog.cpp" line="101"/>
        <source>Could not unlock wallet.</source>
        <translation>No se pudo desbloquear el monedero.</translation>
    </message>
    <message>
        <location filename="../editaddressdialog.cpp" line="106"/>
        <source>New key generation failed.</source>
        <translation>Ha fallado la generación de la nueva clave.</translation>
    </message>
    <message>
        <location filename="../editaddressdialog.cpp" line="31"/>
        <source>Edit sending address</source>
        <translation>Editar dirección de envio</translation>
    </message>
    <message>
        <location filename="../editaddressdialog.cpp" line="91"/>
        <source>The entered address &quot;%1&quot; is already in the address book.</source>
        <translation>La dirección introducida &quot;%1&quot; ya está presente en la libreta de direcciones.</translation>
    </message>
    <message>
        <location filename="../editaddressdialog.cpp" line="96"/>
        <source>The entered address &quot;%1&quot; is not a valid bitcoin address.</source>
        <translation>La dirección introducida &quot;%1&quot; no es una dirección Bitcoin valida.</translation>
    </message>
</context>
<context>
    <name>MainOptionsPage</name>
    <message>
        <location filename="../optionsdialog.cpp" line="204"/>
        <source>&amp;Port: </source>
        <translation>&amp;Puerto:</translation>
    </message>
    <message>
        <location filename="../optionsdialog.cpp" line="171"/>
        <source>&amp;Start Bitcoin on window system startup</source>
        <translation>&amp;Arranca Bitcoin al iniciar el sistema</translation>
    </message>
    <message>
        <location filename="../optionsdialog.cpp" line="172"/>
        <source>Automatically start Bitcoin after the computer is turned on</source>
        <translation>Arranca Bitcoin cuando se encienda el ordenador</translation>
    </message>
    <message>
        <location filename="../optionsdialog.cpp" line="176"/>
        <source>&amp;Minimize to the tray instead of the taskbar</source>
        <translation>&amp;Minimiza a la bandeja en vez de la barra de tareas</translation>
    </message>
    <message>
        <location filename="../optionsdialog.cpp" line="177"/>
        <source>Show only a tray icon after minimizing the window</source>
        <translation>Muestra solo el icono de sistema cuando se minimize la ventana</translation>
    </message>
    <message>
        <location filename="../optionsdialog.cpp" line="180"/>
        <source>M&amp;inimize on close</source>
        <translation>M&amp;inimiza a la bandeja al cerrar</translation>
    </message>
    <message>
        <location filename="../optionsdialog.cpp" line="181"/>
        <source>Minimize instead of exit the application when the window is closed. When this option is enabled, the application will be closed only after selecting Quit in the menu.</source>
        <translation>Minimiza la ventana en lugar de salir de la aplicación.Cuando esta opcion esta activa la aplicación solo se puede cerrar seleccionando Salir desde el menu.</translation>
    </message>
    <message>
        <location filename="../optionsdialog.cpp" line="185"/>
        <source>Map port using &amp;UPnP</source>
        <translation>Mapea el puerto usando &amp;UPnP</translation>
    </message>
    <message>
        <location filename="../optionsdialog.cpp" line="189"/>
        <source>&amp;Connect through SOCKS4 proxy:</source>
        <translation>&amp;Conecta atraves de un proxy SOCKS4:</translation>
    </message>
    <message>
        <location filename="../optionsdialog.cpp" line="195"/>
        <source>Proxy &amp;IP: </source>
        <translation>&amp;IP Proxy:</translation>
    </message>
    <message>
        <location filename="../optionsdialog.cpp" line="201"/>
        <source>IP address of the proxy (e.g. 127.0.0.1)</source>
        <translation>Dirección IP del proxy (ej. 127.0.0.1)</translation>
    </message>
    <message>
        <location filename="../optionsdialog.cpp" line="210"/>
        <source>Port of the proxy (e.g. 1234)</source>
        <translation>Puerto del servidor proxy (ej. 1234)</translation>
    </message>
    <message>
        <location filename="../optionsdialog.cpp" line="216"/>
        <source>Optional transaction fee per kB that helps make sure your transactions are processed quickly. Most transactions are 1 kB. Fee 0.01 recommended.</source>
        <translation>Tarifa de transacción por kB opcional que ayuda a asegurarse de que sus transacciones se procesan rápidamente. La mayoría de las transacciones son de 1 KB. Tarifa de 0,01 recomendado.</translation>
    </message>
    <message>
        <location filename="../optionsdialog.cpp" line="222"/>
        <source>Pay transaction &amp;fee</source>
        <translation>Comision de &amp;transacciónes</translation>
    </message>
    <message>
        <location filename="../optionsdialog.cpp" line="232"/>
        <source>Detach databases at shutdown</source>
        <translation>Desconectar las bases de datos al cerrar la aplicación</translation>
    </message>
    <message>
        <location filename="../optionsdialog.cpp" line="233"/>
        <source>Detach block and address databases at shutdown. This means they can be moved to another data directory, but it slows down shutdown. The wallet is always detached.</source>
        <translation>Desconectar las bases de datos de bloques y direcciones al cerrar la aplicación. Implica que pueden moverse a otros directorios de datos pero ralentiza el cierre. El monedero siempre queda desconectado.</translation>
    </message>
    <message>
        <location filename="../optionsdialog.cpp" line="186"/>
        <source>Automatically open the Bitcoin client port on the router. This only works when your router supports UPnP and it is enabled.</source>
        <translation>Intenta abrir el puerto adecuado en el router automaticamente. Esta opcion solo funciona si el router soporta UPnP y esta activado.</translation>
    </message>
    <message>
        <location filename="../optionsdialog.cpp" line="190"/>
        <source>Connect to the Bitcoin network through a SOCKS4 proxy (e.g. when connecting through Tor)</source>
        <translation>Conecta a la red Bitcoin atraves de un proxy SOCKS4 (ej. para conectar con la red Tor)</translation>
    </message>
</context>
<context>
    <name>MessagePage</name>
    <message>
        <location filename="../forms/messagepage.ui" line="71"/>
        <source>Paste address from clipboard</source>
        <translation>Pega dirección desde portapapeles</translation>
    </message>
    <message>
        <location filename="../forms/messagepage.ui" line="81"/>
        <source>Alt+P</source>
        <translation>Alt+P</translation>
    </message>
    <message>
        <location filename="../forms/messagepage.ui" line="93"/>
        <source>Enter the message you want to sign here</source>
        <translation>Introduzca el mensaje que desea firmar aquí</translation>
    </message>
    <message>
        <location filename="../forms/messagepage.ui" line="134"/>
        <source>&amp;Copy to Clipboard</source>
        <translation>&amp;Copiar al portapapeles</translation>
    </message>
    <message>
        <location filename="../forms/messagepage.ui" line="14"/>
        <source>Message</source>
        <translation>Mensaje</translation>
    </message>
    <message>
        <location filename="../forms/messagepage.ui" line="20"/>
        <source>You can sign messages with your addresses to prove you own them. Be careful not to sign anything vague, as phishing attacks may try to trick you into signing your identity over to them. Only sign fully-detailed statements you agree to.</source>
        <translation>Puede firmar los mensajes con sus direcciones para demostrar que las posee. Tenga cuidado de no firmar cualquier cosa vaga, ya que los ataques de phishing pueden tratar de engañarle firmando su identidad a través de ellos. Solo firme declaraciones totalmente detalladas con las que usted esté de acuerdo.</translation>
    </message>
    <message>
        <location filename="../forms/messagepage.ui" line="38"/>
        <source>The address to sign the message with  (e.g. 1NS17iag9jJgTHD1VXjvLCEnZuQ3rJDE9L)</source>
        <translation type="unfinished">Introduce una dirección Bitcoin (ej. 1NS17iag9jJgTHD1VXjvLCEnZuQ3rJDE9L)</translation>
    </message>
    <message>
        <location filename="../forms/messagepage.ui" line="48"/>
        <source>Choose adress from address book</source>
        <translation>Elije dirección de la  guia</translation>
    </message>
    <message>
        <location filename="../forms/messagepage.ui" line="58"/>
        <source>Alt+A</source>
        <translation>Alt+A</translation>
    </message>
    <message>
        <location filename="../forms/messagepage.ui" line="105"/>
        <source>Click &quot;Sign Message&quot; to get signature</source>
        <translation type="unfinished"></translation>
    </message>
    <message>
        <location filename="../forms/messagepage.ui" line="117"/>
        <source>Sign a message to prove you own this address</source>
        <translation type="unfinished"></translation>
    </message>
    <message>
        <location filename="../forms/messagepage.ui" line="120"/>
        <source>&amp;Sign Message</source>
        <translation>&amp;Firme mensaje</translation>
    </message>
    <message>
<<<<<<< HEAD
        <location filename="../forms/messagepage.ui" line="131"/>
        <source>Copy the current signature to the system clipboard</source>
        <translation>Copiar la firma actual al portapapeles del sistema</translation>
    </message>
    <message>
        <location filename="../messagepage.cpp" line="74"/>
        <source>%1 is not a valid address.</source>
        <translation type="unfinished">La dirección introducida &quot;%1&quot; no es una dirección Bitcoin válida.</translation>
    </message>
    <message>
        <location filename="../messagepage.cpp" line="74"/>
        <location filename="../messagepage.cpp" line="89"/>
        <location filename="../messagepage.cpp" line="101"/>
        <source>Error signing</source>
        <translation type="unfinished">Error</translation>
    </message>
    <message>
        <location filename="../messagepage.cpp" line="89"/>
        <source>Private key for %1 is not available.</source>
        <translation type="unfinished"></translation>
=======
        <location filename="../forms/messagepage.ui" line="105"/>
        <source>Click &quot;Sign Message&quot; to get signature</source>
        <translation>Haga clic en &quot;Firmar mensaje&quot; para generar la firma</translation>
    </message>
    <message>
        <location filename="../forms/messagepage.ui" line="117"/>
        <source>Sign a message to prove you own this address</source>
        <translation>Firme un mensaje para demostrar que posee una dirección Bitcoin</translation>
>>>>>>> 38297ba9
    </message>
    <message>
        <location filename="../messagepage.cpp" line="101"/>
        <source>Sign failed</source>
        <translation type="unfinished"></translation>
    </message>
</context>
<context>
    <name>OptionsDialog</name>
    <message>
        <location filename="../optionsdialog.cpp" line="105"/>
        <source>Options</source>
        <translation>Opciones</translation>
    </message>
    <message>
        <location filename="../optionsdialog.cpp" line="80"/>
        <source>Main</source>
        <translation>Principal</translation>
    </message>
    <message>
        <location filename="../optionsdialog.cpp" line="85"/>
        <source>Display</source>
        <translation>Mostrado</translation>
    </message>
</context>
<context>
    <name>OverviewPage</name>
    <message>
        <location filename="../forms/overviewpage.ui" line="40"/>
        <source>Balance:</source>
        <translation>Saldo:</translation>
    </message>
    <message>
        <location filename="../forms/overviewpage.ui" line="54"/>
        <source>Number of transactions:</source>
        <translation>Número de movimientos:</translation>
    </message>
    <message>
        <location filename="../overviewpage.cpp" line="111"/>
        <source>Total number of transactions in wallet</source>
        <translation>Número total de movimientos en el monedero</translation>
    </message>
    <message>
        <location filename="../forms/overviewpage.ui" line="68"/>
        <source>Unconfirmed:</source>
        <translation>No confirmado(s):</translation>
    </message>
    <message>
        <location filename="../forms/overviewpage.ui" line="14"/>
        <source>Form</source>
        <translation>Desde</translation>
    </message>
    <message>
        <location filename="../forms/overviewpage.ui" line="61"/>
        <source>0</source>
        <translation>0</translation>
    </message>
    <message>
        <location filename="../forms/overviewpage.ui" line="88"/>
        <source>Wallet</source>
        <translation>Monedero</translation>
    </message>
    <message>
        <location filename="../forms/overviewpage.ui" line="124"/>
        <source>&lt;b&gt;Recent transactions&lt;/b&gt;</source>
        <translation>&lt;b&gt;Movimientos recientes&lt;/b&gt;</translation>
    </message>
    <message>
        <location filename="../overviewpage.cpp" line="103"/>
        <source>Your current balance</source>
        <translation>Saldo actual</translation>
    </message>
    <message>
        <location filename="../overviewpage.cpp" line="108"/>
        <source>Total of transactions that have yet to be confirmed, and do not yet count toward the current balance</source>
        <translation>Total de las transacciones que faltan por confirmar y que no se cuentan para el total general</translation>
    </message>
</context>
<context>
    <name>QRCodeDialog</name>
    <message>
        <location filename="../qrcodedialog.cpp" line="46"/>
        <source>Error encoding URI into QR Code.</source>
        <translation>Error al codificar la URI en el código QR.</translation>
    </message>
    <message>
        <location filename="../qrcodedialog.cpp" line="121"/>
        <source>Save Image...</source>
        <translation type="unfinished"></translation>
    </message>
    <message>
        <location filename="../forms/qrcodedialog.ui" line="55"/>
        <source>Request Payment</source>
        <translation>Solicitud de pago</translation>
    </message>
    <message>
        <location filename="../forms/qrcodedialog.ui" line="186"/>
        <source>&amp;Save As...</source>
        <translation>&amp;Guardar Como ...</translation>
    </message>
    <message>
        <location filename="../forms/qrcodedialog.ui" line="144"/>
        <source>Message:</source>
        <translation>Mensaje:</translation>
    </message>
    <message>
        <location filename="../forms/qrcodedialog.ui" line="32"/>
        <source>QR Code</source>
        <translation type="unfinished">Código QR</translation>
    </message>
    <message>
        <location filename="../forms/qrcodedialog.ui" line="105"/>
        <source>BTC</source>
        <translation></translation>
    </message>
    <message>
        <location filename="../qrcodedialog.cpp" line="64"/>
        <source>Resulting URI too long, try to reduce the text for label / message.</source>
        <translation>URI demasiado larga, trata de reducir el texto de la etiqueta / mensaje.</translation>
    </message>
    <message>
        <location filename="../qrcodedialog.cpp" line="121"/>
        <source>PNG Images (*.png)</source>
        <translation>Imágenes PNG (*.png)</translation>
    </message>
    <message>
        <location filename="../forms/qrcodedialog.ui" line="14"/>
        <source>Dialog</source>
        <translation>Cambiar contraseña</translation>
    </message>
    <message>
        <location filename="../forms/qrcodedialog.ui" line="70"/>
        <source>Amount:</source>
        <translation>Cuantía:</translation>
    </message>
    <message>
        <location filename="../forms/qrcodedialog.ui" line="121"/>
        <source>Label:</source>
        <translation>Label:</translation>
    </message>
</context>
<context>
    <name>SendCoinsDialog</name>
    <message>
        <location filename="../forms/sendcoinsdialog.ui" line="147"/>
        <source>&amp;Send</source>
        <translation>&amp;Envía</translation>
    </message>
    <message>
        <location filename="../sendcoinsdialog.cpp" line="95"/>
        <source>&lt;b&gt;%1&lt;/b&gt; to %2 (%3)</source>
        <translation>&lt;b&gt;%1&lt;/b&gt; to %2 (%3)</translation>
    </message>
    <message>
        <location filename="../forms/sendcoinsdialog.ui" line="87"/>
        <source>Clear all</source>
        <translation>&amp;Borra todos</translation>
    </message>
    <message>
        <location filename="../forms/sendcoinsdialog.ui" line="14"/>
        <location filename="../sendcoinsdialog.cpp" line="123"/>
        <location filename="../sendcoinsdialog.cpp" line="128"/>
        <location filename="../sendcoinsdialog.cpp" line="133"/>
        <location filename="../sendcoinsdialog.cpp" line="138"/>
        <location filename="../sendcoinsdialog.cpp" line="144"/>
        <location filename="../sendcoinsdialog.cpp" line="149"/>
        <location filename="../sendcoinsdialog.cpp" line="154"/>
        <source>Send Coins</source>
        <translation>Envía monedas</translation>
    </message>
    <message>
<<<<<<< HEAD
        <location filename="../forms/sendcoinsdialog.ui" line="64"/>
        <source>Send to multiple recipients at once</source>
        <translation>Envía a multiples destinatarios de una vez</translation>
    </message>
    <message>
        <location filename="../forms/sendcoinsdialog.ui" line="67"/>
        <source>&amp;Add recipient...</source>
        <translation>&amp;Agrega destinatario...</translation>
=======
        <location filename="../sendcoinsdialog.cpp" line="95"/>
        <source>&lt;b&gt;%1&lt;/b&gt; to %2 (%3)</source>
        <translation>&lt;b&gt;%1&lt;/b&gt; to %2 (%3)</translation>
>>>>>>> 38297ba9
    </message>
    <message>
        <location filename="../forms/sendcoinsdialog.ui" line="106"/>
        <source>Balance:</source>
        <translation>Saldo:</translation>
    </message>
    <message>
        <location filename="../forms/sendcoinsdialog.ui" line="84"/>
        <source>Remove all transaction fields</source>
        <translation>Eliminar todos los campos de las transacciones</translation>
    </message>
    <message>
        <location filename="../forms/sendcoinsdialog.ui" line="113"/>
        <source>123.456 BTC</source>
        <translation>123.456 BTC</translation>
    </message>
    <message>
        <location filename="../forms/sendcoinsdialog.ui" line="144"/>
        <source>Confirm the send action</source>
        <translation>Confirma el envío</translation>
    </message>
    <message>
        <location filename="../sendcoinsdialog.cpp" line="100"/>
        <source>Confirm send coins</source>
        <translation>Confirmar el envío de monedas</translation>
    </message>
    <message>
        <location filename="../forms/sendcoinsdialog.ui" line="147"/>
        <source>S&amp;end</source>
        <translation>&amp;Envía</translation>
    </message>
    <message>
        <location filename="../sendcoinsdialog.cpp" line="101"/>
        <source>Are you sure you want to send %1?</source>
        <translation>Estas seguro que quieres enviar %1?</translation>
    </message>
    <message>
        <location filename="../sendcoinsdialog.cpp" line="101"/>
        <source> and </source>
        <translation>y</translation>
    </message>
    <message>
        <location filename="../sendcoinsdialog.cpp" line="124"/>
        <source>The recipient address is not valid, please recheck.</source>
        <translation>La dirección de destinatarion no es valida, comprueba otra vez.</translation>
    </message>
    <message>
        <location filename="../sendcoinsdialog.cpp" line="129"/>
        <source>The amount to pay must be larger than 0.</source>
        <translation>La cantidad por pagar tiene que ser mayor 0.</translation>
    </message>
    <message>
        <location filename="../sendcoinsdialog.cpp" line="134"/>
        <source>The amount exceeds your balance.</source>
        <translation>La cantidad sobrepasa su saldo.</translation>
    </message>
    <message>
        <location filename="../sendcoinsdialog.cpp" line="139"/>
        <source>The total exceeds your balance when the %1 transaction fee is included.</source>
        <translation>El total sobrepasa su saldo cuando se incluye la tasa de envío de %1</translation>
    </message>
    <message>
        <location filename="../sendcoinsdialog.cpp" line="150"/>
        <source>Error: Transaction creation failed.</source>
        <translation>Error: ha fallado la creación de transacción.</translation>
    </message>
    <message>
        <location filename="../sendcoinsdialog.cpp" line="155"/>
        <source>Error: The transaction was rejected. This might happen if some of the coins in your wallet were already spent, such as if you used a copy of wallet.dat and coins were spent in the copy but not marked as spent here.</source>
        <translation>Error: transacción rechazada. Puede haber ocurrido si alguna de las monedas ya estaba gastada o si ha usado una copia de wallet.dat y las monedas se gastaron en la copia pero no se han marcado así aquí.</translation>
    </message>
    <message>
        <location filename="../sendcoinsdialog.cpp" line="145"/>
        <source>Duplicate address found, can only send to each address once per send operation.</source>
        <translation>Tienes una dirección duplicada, solo puedes enviar a direcciónes individuales de una sola vez.</translation>
    </message>
</context>
<context>
    <name>SendCoinsEntry</name>
    <message>
        <location filename="../forms/sendcoinsentry.ui" line="14"/>
        <source>Form</source>
        <translation>Envio</translation>
    </message>
    <message>
        <location filename="../forms/sendcoinsentry.ui" line="29"/>
        <source>A&amp;mount:</source>
        <translation>Ca&amp;ntidad:</translation>
    </message>
    <message>
        <location filename="../forms/sendcoinsentry.ui" line="42"/>
        <source>Pay &amp;To:</source>
        <translation>&amp;Pagar a:</translation>
    </message>
    <message>
        <location filename="../forms/sendcoinsentry.ui" line="66"/>
        <location filename="../sendcoinsentry.cpp" line="26"/>
        <source>Enter a label for this address to add it to your address book</source>
        <translation>Etiquete esta dirección para añadirla a la libreta</translation>
    </message>
    <message>
        <location filename="../forms/sendcoinsentry.ui" line="75"/>
        <source>&amp;Label:</source>
        <translation>&amp;Etiqueta:</translation>
    </message>
    <message>
        <location filename="../forms/sendcoinsentry.ui" line="103"/>
        <source>Choose address from address book</source>
        <translation>Elija una dirección de la libreta de direcciones</translation>
    </message>
    <message>
        <location filename="../forms/sendcoinsentry.ui" line="113"/>
        <source>Alt+A</source>
        <translation>Alt+A</translation>
    </message>
    <message>
        <location filename="../forms/sendcoinsentry.ui" line="120"/>
        <source>Paste address from clipboard</source>
        <translation>Pega dirección desde portapapeles</translation>
    </message>
    <message>
        <location filename="../forms/sendcoinsentry.ui" line="93"/>
        <source>The address to send the payment to  (e.g. 1NS17iag9jJgTHD1VXjvLCEnZuQ3rJDE9L)</source>
        <translation>La dirección donde enviar el pago (ej. 1NS17iag9jJgTHD1VXjvLCEnZuQ3rJDE9L)</translation>
    </message>
    <message>
        <location filename="../forms/sendcoinsentry.ui" line="130"/>
        <source>Alt+P</source>
        <translation>Alt+P</translation>
    </message>
    <message>
        <location filename="../forms/sendcoinsentry.ui" line="137"/>
        <source>Remove this recipient</source>
        <translation>Elimina destinatario</translation>
    </message>
    <message>
        <location filename="../sendcoinsentry.cpp" line="25"/>
        <source>Enter a Bitcoin address (e.g. 1NS17iag9jJgTHD1VXjvLCEnZuQ3rJDE9L)</source>
        <translation>Introduce una dirección Bitcoin (ej. 1NS17iag9jJgTHD1VXjvLCEnZuQ3rJDE9L)</translation>
    </message>
</context>
<context>
    <name>TransactionDesc</name>
    <message>
        <location filename="../transactiondesc.cpp" line="55"/>
        <source>, has not been successfully broadcast yet</source>
        <translation>, no ha sido emitido satisfactoriamente todavía</translation>
    </message>
    <message>
        <location filename="../transactiondesc.cpp" line="93"/>
        <source>unknown</source>
        <translation>desconocido</translation>
    </message>
    <message>
        <location filename="../transactiondesc.cpp" line="22"/>
        <source>Open until %1</source>
        <translation>Abierto hasta %1</translation>
    </message>
    <message>
        <location filename="../transactiondesc.cpp" line="20"/>
        <source>Open for %1 blocks</source>
        <translation>Abierto hasta %1 bloques</translation>
    </message>
    <message>
        <location filename="../transactiondesc.cpp" line="28"/>
        <source>%1/offline?</source>
        <translation>%1/fuera de linea?</translation>
    </message>
    <message>
        <location filename="../transactiondesc.cpp" line="30"/>
        <source>%1/unconfirmed</source>
        <translation>%1/no confirmado</translation>
    </message>
    <message>
        <location filename="../transactiondesc.cpp" line="50"/>
        <source>&lt;b&gt;Status:&lt;/b&gt; </source>
        <translation>&lt;b&gt;Estado:&lt;/b&gt; </translation>
    </message>
    <message>
        <location filename="../transactiondesc.cpp" line="57"/>
        <source>, broadcast through %1 node</source>
        <translation>, emitido mediante %1 nodo</translation>
    </message>
    <message>
        <location filename="../transactiondesc.cpp" line="59"/>
        <source>, broadcast through %1 nodes</source>
        <translation>, emitido mediante %1 nodos</translation>
    </message>
    <message>
        <location filename="../transactiondesc.cpp" line="63"/>
        <source>&lt;b&gt;Date:&lt;/b&gt; </source>
        <translation>&lt;b&gt;Fecha:&lt;/b&gt; </translation>
    </message>
    <message>
        <location filename="../transactiondesc.cpp" line="70"/>
        <source>&lt;b&gt;Source:&lt;/b&gt; Generated&lt;br&gt;</source>
        <translation>&lt;b&gt;Fuente:&lt;/b&gt; Generado&lt;br&gt;</translation>
    </message>
    <message>
<<<<<<< HEAD
        <location filename="../transactiondesc.cpp" line="76"/>
        <location filename="../transactiondesc.cpp" line="93"/>
=======
        <location filename="../transactiondesc.cpp" line="72"/>
        <location filename="../transactiondesc.cpp" line="89"/>
>>>>>>> 38297ba9
        <source>&lt;b&gt;From:&lt;/b&gt; </source>
        <translation>&lt;b&gt;De:&lt;/b&gt; </translation>
    </message>
    <message>
<<<<<<< HEAD
        <location filename="../transactiondesc.cpp" line="94"/>
        <location filename="../transactiondesc.cpp" line="117"/>
        <location filename="../transactiondesc.cpp" line="176"/>
=======
        <location filename="../transactiondesc.cpp" line="90"/>
        <location filename="../transactiondesc.cpp" line="113"/>
        <location filename="../transactiondesc.cpp" line="172"/>
>>>>>>> 38297ba9
        <source>&lt;b&gt;To:&lt;/b&gt; </source>
        <translation>&lt;b&gt;Para:&lt;/b&gt; </translation>
    </message>
    <message>
<<<<<<< HEAD
        <location filename="../transactiondesc.cpp" line="97"/>
=======
        <location filename="../transactiondesc.cpp" line="93"/>
>>>>>>> 38297ba9
        <source> (yours, label: </source>
        <translation>(tuya, etiqueta: </translation>
    </message>
    <message>
<<<<<<< HEAD
        <location filename="../transactiondesc.cpp" line="99"/>
=======
        <location filename="../transactiondesc.cpp" line="95"/>
>>>>>>> 38297ba9
        <source> (yours)</source>
        <translation> (tuya)</translation>
    </message>
    <message>
<<<<<<< HEAD
        <location filename="../transactiondesc.cpp" line="134"/>
        <location filename="../transactiondesc.cpp" line="148"/>
        <location filename="../transactiondesc.cpp" line="193"/>
        <location filename="../transactiondesc.cpp" line="210"/>
=======
        <location filename="../transactiondesc.cpp" line="130"/>
        <location filename="../transactiondesc.cpp" line="144"/>
        <location filename="../transactiondesc.cpp" line="189"/>
        <location filename="../transactiondesc.cpp" line="206"/>
>>>>>>> 38297ba9
        <source>&lt;b&gt;Credit:&lt;/b&gt; </source>
        <translation>&lt;b&gt;Crédito:&lt;/b&gt; </translation>
    </message>
    <message>
<<<<<<< HEAD
        <location filename="../transactiondesc.cpp" line="136"/>
=======
        <location filename="../transactiondesc.cpp" line="132"/>
>>>>>>> 38297ba9
        <source>(%1 matures in %2 more blocks)</source>
        <translation>(%1 madura en %2 bloques mas)</translation>
    </message>
    <message>
<<<<<<< HEAD
        <location filename="../transactiondesc.cpp" line="140"/>
        <source>(not accepted)</source>
        <translation>(no aceptada)</translation>
    </message>
    <message>
        <location filename="../transactiondesc.cpp" line="198"/>
=======
        <location filename="../transactiondesc.cpp" line="180"/>
        <location filename="../transactiondesc.cpp" line="188"/>
        <location filename="../transactiondesc.cpp" line="203"/>
        <source>&lt;b&gt;Debit:&lt;/b&gt; </source>
        <translation>&lt;b&gt;Débito:&lt;/b&gt; </translation>
    </message>
    <message>
        <location filename="../transactiondesc.cpp" line="194"/>
>>>>>>> 38297ba9
        <source>&lt;b&gt;Transaction fee:&lt;/b&gt; </source>
        <translation>&lt;b&gt;Comisión transacción:&lt;/b&gt; </translation>
    </message>
    <message>
<<<<<<< HEAD
        <location filename="../transactiondesc.cpp" line="214"/>
=======
        <location filename="../transactiondesc.cpp" line="210"/>
>>>>>>> 38297ba9
        <source>&lt;b&gt;Net amount:&lt;/b&gt; </source>
        <translation>&lt;b&gt;Cantidad total:&lt;/b&gt; </translation>
    </message>
    <message>
<<<<<<< HEAD
        <location filename="../transactiondesc.cpp" line="220"/>
=======
        <location filename="../transactiondesc.cpp" line="216"/>
>>>>>>> 38297ba9
        <source>Message:</source>
        <translation>Mensaje:</translation>
    </message>
    <message>
<<<<<<< HEAD
        <location filename="../transactiondesc.cpp" line="222"/>
=======
        <location filename="../transactiondesc.cpp" line="218"/>
>>>>>>> 38297ba9
        <source>Comment:</source>
        <translation>Comentario:</translation>
    </message>
    <message>
<<<<<<< HEAD
        <location filename="../transactiondesc.cpp" line="224"/>
=======
        <location filename="../transactiondesc.cpp" line="220"/>
>>>>>>> 38297ba9
        <source>Transaction ID:</source>
        <translation>Identificador de transacción:</translation>
    </message>
    <message>
<<<<<<< HEAD
        <location filename="../transactiondesc.cpp" line="227"/>
=======
        <location filename="../transactiondesc.cpp" line="223"/>
>>>>>>> 38297ba9
        <source>Generated coins must wait 120 blocks before they can be spent.  When you generated this block, it was broadcast to the network to be added to the block chain.  If it fails to get into the chain, it will change to &quot;not accepted&quot; and not be spendable.  This may occasionally happen if another node generates a block within a few seconds of yours.</source>
        <translation>Las monedas generadas deben esperar 120 bloques antes de ser gastadas. Cuando has generado este bloque se emitió a la red para ser agregado en la cadena de bloques. Si falla al incluirse en la cadena, cambiará a &quot;no aceptado&quot; y las monedas no se podrán gastar. Esto puede ocurrir ocasionalmente si otro nodo genera un bloque casi al mismo tiempo que el tuyo.</translation>
    </message>
    <message>
<<<<<<< HEAD
        <location filename="../transactiondesc.cpp" line="32"/>
        <source>%1 confirmations</source>
        <translation>%1 confirmaciones</translation>
    </message>
    <message>
        <location filename="../transactiondesc.cpp" line="184"/>
        <location filename="../transactiondesc.cpp" line="192"/>
        <location filename="../transactiondesc.cpp" line="207"/>
        <source>&lt;b&gt;Debit:&lt;/b&gt; </source>
        <translation>&lt;b&gt;Débito:&lt;/b&gt; </translation>
=======
        <location filename="../transactiondesc.cpp" line="28"/>
        <source>%1/unconfirmed</source>
        <translation>%1/no confirmado</translation>
    </message>
    <message>
        <location filename="../transactiondesc.cpp" line="52"/>
        <source>, has not been successfully broadcast yet</source>
        <translation>, no ha sido emitido satisfactoriamente todavía</translation>
    </message>
    <message>
        <location filename="../transactiondesc.cpp" line="89"/>
        <source>unknown</source>
        <translation>desconocido</translation>
    </message>
    <message>
        <location filename="../transactiondesc.cpp" line="136"/>
        <source>(not accepted)</source>
        <translation>(no aceptada)</translation>
>>>>>>> 38297ba9
    </message>
</context>
<context>
    <name>TransactionDescDialog</name>
    <message>
        <location filename="../forms/transactiondescdialog.ui" line="14"/>
        <source>Transaction details</source>
        <translation>Detalles de transacción</translation>
    </message>
    <message>
        <location filename="../forms/transactiondescdialog.ui" line="20"/>
        <source>This pane shows a detailed description of the transaction</source>
        <translation>Esta ventana muestra información detallada sobre la transacción</translation>
    </message>
</context>
<context>
    <name>TransactionTableModel</name>
    <message>
        <location filename="../transactiontablemodel.cpp" line="214"/>
        <source>Type</source>
        <translation>Tipo</translation>
    </message>
    <message>
        <location filename="../transactiontablemodel.cpp" line="214"/>
        <source>Address</source>
        <translation>Dirección</translation>
    </message>
    <message>
        <location filename="../transactiontablemodel.cpp" line="214"/>
        <source>Amount</source>
        <translation>Cantidad</translation>
    </message>
    <message>
        <location filename="../transactiontablemodel.cpp" line="214"/>
        <source>Date</source>
        <translation>Fecha</translation>
    </message>
    <message numerus="yes">
        <location filename="../transactiontablemodel.cpp" line="277"/>
        <source>Open for %n block(s)</source>
        <translation>
            <numerusform>Abierto por %n bloque</numerusform>
            <numerusform>Abierto por %n bloques</numerusform>
        </translation>
    </message>
    <message>
        <location filename="../transactiontablemodel.cpp" line="280"/>
        <source>Open until %1</source>
        <translation>Abierto hasta %1</translation>
    </message>
    <message>
        <location filename="../transactiontablemodel.cpp" line="283"/>
        <source>Offline (%1 confirmations)</source>
        <translation>Fuera de linea (%1 confirmaciones)</translation>
    </message>
    <message>
        <location filename="../transactiontablemodel.cpp" line="286"/>
        <source>Unconfirmed (%1 of %2 confirmations)</source>
        <translation>No confirmado (%1 de %2 confirmaciones)</translation>
    </message>
    <message>
        <location filename="../transactiontablemodel.cpp" line="289"/>
        <source>Confirmed (%1 confirmations)</source>
        <translation>Confirmado (%1 confirmaciones)</translation>
    </message>
    <message>
        <location filename="../transactiontablemodel.cpp" line="303"/>
        <source>This block was not received by any other nodes and will probably not be accepted!</source>
        <translation>Este bloque no ha sido recibido por otros nodos y probablemente no sea aceptado !</translation>
    </message>
    <message>
        <location filename="../transactiontablemodel.cpp" line="306"/>
        <source>Generated but not accepted</source>
        <translation>Generado pero no aceptado</translation>
    </message>
    <message>
        <location filename="../transactiontablemodel.cpp" line="349"/>
        <source>Received with</source>
        <translation>Recibido con</translation>
    </message>
    <message>
        <location filename="../transactiontablemodel.cpp" line="603"/>
        <source>Amount removed from or added to balance.</source>
        <translation>Cantidad retirada o añadida al balance.</translation>
    </message>
    <message>
        <location filename="../transactiontablemodel.cpp" line="354"/>
        <source>Sent to</source>
        <translation>Enviado a</translation>
    </message>
    <message>
        <location filename="../transactiontablemodel.cpp" line="356"/>
        <source>Payment to yourself</source>
        <translation>Pago propio</translation>
    </message>
    <message>
        <location filename="../transactiontablemodel.cpp" line="358"/>
        <source>Mined</source>
        <translation>Minado</translation>
    </message>
    <message>
        <location filename="../transactiontablemodel.cpp" line="396"/>
        <source>(n/a)</source>
        <translation>(n/a)</translation>
    </message>
    <message>
        <location filename="../transactiontablemodel.cpp" line="595"/>
        <source>Transaction status. Hover over this field to show number of confirmations.</source>
        <translation>Estado de transacción. Pasa el ratón sobre este campo para ver el número de confirmaciones.</translation>
    </message>
    <message>
        <location filename="../transactiontablemodel.cpp" line="597"/>
        <source>Date and time that the transaction was received.</source>
        <translation>Fecha y hora de cuando se recibió la transacción.</translation>
    </message>
    <message>
        <location filename="../transactiontablemodel.cpp" line="599"/>
        <source>Type of transaction.</source>
        <translation>Tipo de transacción.</translation>
    </message>
    <message>
        <location filename="../transactiontablemodel.cpp" line="601"/>
        <source>Destination address of transaction.</source>
        <translation>Dirección de destino de la transacción.</translation>
    </message>
    <message numerus="yes">
        <location filename="../transactiontablemodel.cpp" line="297"/>
        <source>Mined balance will be available in %n more blocks</source>
        <translation>
            <numerusform>El balance minado estará disponible en %n bloque mas</numerusform>
            <numerusform>El balance minado estará disponible en %n bloques mas</numerusform>
        </translation>
    </message>
    <message>
        <location filename="../transactiontablemodel.cpp" line="351"/>
        <source>Received from</source>
        <translation>Recibidos de</translation>
    </message>
</context>
<context>
    <name>TransactionView</name>
    <message>
        <location filename="../transactionview.cpp" line="59"/>
        <source>Last month</source>
        <translation>Mes pasado</translation>
    </message>
    <message>
        <location filename="../transactionview.cpp" line="271"/>
        <source>Comma separated file (*.csv)</source>
        <translation>Archivos de columnas separadas por coma (*.csv)</translation>
    </message>
    <message>
        <location filename="../transactionview.cpp" line="281"/>
        <source>Type</source>
        <translation>Tipo</translation>
    </message>
    <message>
        <location filename="../transactionview.cpp" line="283"/>
        <source>Address</source>
        <translation>Dirección</translation>
    </message>
    <message>
        <location filename="../transactionview.cpp" line="384"/>
        <source>Range:</source>
        <translation>Rango:</translation>
    </message>
    <message>
        <location filename="../transactionview.cpp" line="279"/>
        <source>Confirmed</source>
        <translation>Confirmado</translation>
    </message>
    <message>
        <location filename="../transactionview.cpp" line="280"/>
        <source>Date</source>
        <translation>Fecha</translation>
    </message>
    <message>
        <location filename="../transactionview.cpp" line="282"/>
        <source>Label</source>
        <translation>Etiqueta</translation>
    </message>
    <message>
        <location filename="../transactionview.cpp" line="60"/>
        <source>This year</source>
        <translation>Este año</translation>
    </message>
    <message>
        <location filename="../transactionview.cpp" line="61"/>
        <source>Range...</source>
        <translation>Rango...</translation>
    </message>
    <message>
        <location filename="../transactionview.cpp" line="72"/>
        <source>Received with</source>
        <translation>Recibido con</translation>
    </message>
    <message>
        <location filename="../transactionview.cpp" line="74"/>
        <source>Sent to</source>
        <translation>Enviado a</translation>
    </message>
    <message>
        <location filename="../transactionview.cpp" line="124"/>
        <source>Copy address</source>
        <translation>Copiar dirección</translation>
    </message>
    <message>
        <location filename="../transactionview.cpp" line="125"/>
        <source>Copy label</source>
        <translation>Copiar etiqueta</translation>
    </message>
    <message>
        <location filename="../transactionview.cpp" line="127"/>
        <source>Edit label</source>
        <translation>Editar etiqueta</translation>
    </message>
    <message>
        <location filename="../transactionview.cpp" line="78"/>
        <source>Other</source>
        <translation>Otra</translation>
    </message>
    <message>
        <location filename="../transactionview.cpp" line="84"/>
        <source>Enter address or label to search</source>
        <translation>Introduzca una dirección o etiqueta que buscar</translation>
    </message>
    <message>
        <location filename="../transactionview.cpp" line="285"/>
        <source>ID</source>
        <translation>ID</translation>
    </message>
    <message>
        <location filename="../transactionview.cpp" line="289"/>
        <source>Error exporting</source>
        <translation>Error exportando</translation>
    </message>
    <message>
        <location filename="../transactionview.cpp" line="289"/>
        <source>Could not write to file %1.</source>
        <translation>No se pudo escribir en el archivo %1.</translation>
    </message>
    <message>
        <location filename="../transactionview.cpp" line="270"/>
        <source>Export Transaction Data</source>
        <translation>Exportar datos de la transacción</translation>
    </message>
    <message>
        <location filename="../transactionview.cpp" line="284"/>
        <source>Amount</source>
        <translation>Cantidad</translation>
    </message>
    <message>
        <location filename="../transactionview.cpp" line="55"/>
        <location filename="../transactionview.cpp" line="71"/>
        <source>All</source>
        <translation>Todo</translation>
    </message>
    <message>
        <location filename="../transactionview.cpp" line="56"/>
        <source>Today</source>
        <translation>Hoy</translation>
    </message>
    <message>
        <location filename="../transactionview.cpp" line="57"/>
        <source>This week</source>
        <translation>Esta semana</translation>
    </message>
    <message>
        <location filename="../transactionview.cpp" line="58"/>
        <source>This month</source>
        <translation>Este mes</translation>
    </message>
    <message>
        <location filename="../transactionview.cpp" line="392"/>
        <source>to</source>
        <translation>para</translation>
    </message>
    <message>
        <location filename="../transactionview.cpp" line="76"/>
        <source>To yourself</source>
        <translation>A ti mismo</translation>
    </message>
    <message>
        <location filename="../transactionview.cpp" line="77"/>
        <source>Mined</source>
        <translation>Minado</translation>
    </message>
    <message>
        <location filename="../transactionview.cpp" line="90"/>
        <source>Min amount</source>
        <translation>Cantidad mínima</translation>
    </message>
    <message>
        <location filename="../transactionview.cpp" line="126"/>
        <source>Copy amount</source>
        <translation>Copiar cuantía</translation>
    </message>
    <message>
        <location filename="../transactionview.cpp" line="128"/>
        <source>Show details...</source>
        <translation>Muestra detalles...</translation>
    </message>
</context>
<context>
    <name>WalletModel</name>
    <message>
        <location filename="../walletmodel.cpp" line="142"/>
        <source>Sending...</source>
        <translation>Enviando...</translation>
    </message>
</context>
<context>
    <name>bitcoin-core</name>
    <message>
        <location filename="../bitcoinstrings.cpp" line="41"/>
        <source>Bitcoin version</source>
        <translation>Versión de Bitcoin</translation>
    </message>
    <message>
<<<<<<< HEAD
        <location filename="../bitcoinstrings.cpp" line="115"/>
        <source>Loading block index...</source>
        <translation>Cargando el índice de bloques...</translation>
    </message>
    <message>
        <location filename="../bitcoinstrings.cpp" line="117"/>
        <source>Loading wallet...</source>
        <translation>Cargando monedero...</translation>
    </message>
    <message>
        <location filename="../bitcoinstrings.cpp" line="126"/>
        <source>Done loading</source>
        <translation>Generado pero no aceptado</translation>
=======
        <location filename="../bitcoinstrings.cpp" line="32"/>
        <source>Find peers using DNS lookup (default: 1)</source>
        <translation>Encontrar pares mediante búsqueda de DNS (predeterminado: 1)</translation>
    </message>
    <message>
        <location filename="../bitcoinstrings.cpp" line="37"/>
        <source>Maximum per-connection receive buffer, &lt;n&gt;*1000 bytes (default: 10000)</source>
        <translation>Búfer de recepción máximo por conexión, &lt;n&gt;*1000 bytes (predeterminado: 10000)</translation>
    </message>
    <message>
        <location filename="../bitcoinstrings.cpp" line="38"/>
        <source>Maximum per-connection send buffer, &lt;n&gt;*1000 bytes (default: 10000)</source>
        <translation>Búfer de recepción máximo por conexión, , &lt;n&gt;*1000 bytes (predeterminado: 10000)</translation>
>>>>>>> 38297ba9
    </message>
    <message>
        <location filename="../bitcoinstrings.cpp" line="43"/>
        <source>Send command to -server or bitcoind</source>
        <translation>Envíar comando a -server o bitcoind</translation>
    </message>
    <message>
        <location filename="../bitcoinstrings.cpp" line="47"/>
        <source>Specify configuration file (default: bitcoin.conf)</source>
        <translation>Especifica archivo de configuración (predeterminado: bitcoin.conf)
</translation>
    </message>
    <message>
        <location filename="../bitcoinstrings.cpp" line="48"/>
        <source>Specify pid file (default: bitcoind.pid)</source>
        <translation>Especifica archivo pid (predeterminado: bitcoin.pid)
</translation>
    </message>
    <message>
        <location filename="../bitcoinstrings.cpp" line="54"/>
        <source>Set database cache size in megabytes (default: 25)</source>
        <translation>Establecer el tamaño del caché de la base de datos en megabytes (por defecto: 25)</translation>
    </message>
    <message>
        <location filename="../bitcoinstrings.cpp" line="60"/>
        <source>Maintain at most &lt;n&gt; connections to peers (default: 125)</source>
        <translation>Mantener en la mayoría de las conexiones &lt;n&gt; a sus compañeros (por defecto: 125)</translation>
    </message>
    <message>
        <location filename="../bitcoinstrings.cpp" line="119"/>
        <source>Error loading wallet.dat: Wallet requires newer version of Bitcoin</source>
        <translation>Error al cargar wallet.dat: El monedero requiere una versión más reciente de Bitcoin</translation>
    </message>
    <message>
        <location filename="../bitcoinstrings.cpp" line="53"/>
        <source>Specify data directory</source>
        <translation>Especificar directorio para los datos</translation>
    </message>
    <message>
        <location filename="../bitcoinstrings.cpp" line="101"/>
        <source>Use OpenSSL (https) for JSON-RPC connections</source>
        <translation>Usa OpenSSL (https) para las conexiones JSON-RPC
</translation>
    </message>
    <message>
        <location filename="../bitcoinstrings.cpp" line="77"/>
        <source>Fee per KB to add to transactions you send</source>
        <translation>Tarifa por KB que añadir a las transacciones que envíe</translation>
    </message>
    <message>
        <location filename="../bitcoinstrings.cpp" line="32"/>
        <source>An error occurred while setting up the RPC port %i for listening: %s</source>
        <translation type="unfinished"></translation>
    </message>
    <message>
        <location filename="../bitcoinstrings.cpp" line="66"/>
        <source>Find peers using DNS lookup (default: 1)</source>
        <translation type="unfinished"></translation>
    </message>
    <message>
        <location filename="../bitcoinstrings.cpp" line="71"/>
        <source>Maximum per-connection receive buffer, &lt;n&gt;*1000 bytes (default: 10000)</source>
        <translation type="unfinished"></translation>
    </message>
    <message>
        <location filename="../bitcoinstrings.cpp" line="72"/>
        <source>Maximum per-connection send buffer, &lt;n&gt;*1000 bytes (default: 10000)</source>
        <translation type="unfinished"></translation>
    </message>
    <message>
        <location filename="../bitcoinstrings.cpp" line="81"/>
        <source>Output extra debugging information</source>
        <translation type="unfinished"></translation>
    </message>
    <message>
        <location filename="../bitcoinstrings.cpp" line="82"/>
        <source>Prepend debug output with timestamp</source>
        <translation>Anteponer la salida de depuración, con indicación de la hora</translation>
    </message>
    <message>
        <location filename="../bitcoinstrings.cpp" line="85"/>
        <source>Username for JSON-RPC connections</source>
        <translation>Usuario para las conexiones JSON-RPC
</translation>
    </message>
    <message>
        <location filename="../bitcoinstrings.cpp" line="86"/>
        <source>Password for JSON-RPC connections</source>
        <translation>Contraseña para las conexiones JSON-RPC
</translation>
    </message>
    <message>
        <location filename="../bitcoinstrings.cpp" line="87"/>
        <source>Listen for JSON-RPC connections on &lt;port&gt; (default: 8332)</source>
        <translation>Escucha conexiones JSON-RPC en el puerto &lt;port&gt; (predeterminado: 8332)
</translation>
    </message>
    <message>
        <location filename="../bitcoinstrings.cpp" line="89"/>
        <source>Send commands to node running on &lt;ip&gt; (default: 127.0.0.1)</source>
        <translation>Envía comando al nodo situado en &lt;ip&gt; (predeterminado: 127.0.0.1)
</translation>
    </message>
    <message>
        <location filename="../bitcoinstrings.cpp" line="93"/>
        <source>Upgrade wallet to latest format</source>
        <translation>Actualizar el monedero al último formato</translation>
    </message>
    <message>
        <location filename="../bitcoinstrings.cpp" line="95"/>
        <source>Rescan the block chain for missing wallet transactions</source>
        <translation>Volver a examinar la cadena de bloques en busca de transacciones del monedero perdidas</translation>
    </message>
    <message>
        <location filename="../bitcoinstrings.cpp" line="97"/>
        <source>How thorough the block verification is (0-6, default: 1)</source>
        <translation>Cómo completa la verificación del bloque es (0-6, por defecto: 1)</translation>
    </message>
    <message>
        <location filename="../bitcoinstrings.cpp" line="129"/>
        <source>Warning: -paytxfee is set very high.  This is the transaction fee you will pay if you send a transaction.</source>
        <translation>Precaución: -paytxfee es muy alta. Esta es la comisión que pagarás si envias una transacción.</translation>
    </message>
    <message>
        <location filename="../bitcoinstrings.cpp" line="132"/>
        <source>Error: CreateThread(StartNode) failed</source>
        <translation>Error: CreateThread(StartNode) fallido</translation>
    </message>
    <message>
        <location filename="../bitcoinstrings.cpp" line="102"/>
        <source>Server certificate file (default: server.cert)</source>
        <translation>Certificado del servidor (Predeterminado: server.cert)
</translation>
    </message>
    <message>
        <location filename="../bitcoinstrings.cpp" line="103"/>
        <source>Server private key (default: server.pem)</source>
        <translation>Clave privada del servidor (Predeterminado: server.pem)
</translation>
    </message>
    <message>
        <location filename="../bitcoinstrings.cpp" line="38"/>
        <source>Warning: Please check that your computer&apos;s date and time are correct.  If your clock is wrong Bitcoin will not work properly.</source>
        <translation>Precaución: Por favor revisa que la fecha y hora de tu ordenador son correctas. Si tu reloj está mal Bitcoin no funcionará correctamente.</translation>
    </message>
    <message>
        <location filename="../bitcoinstrings.cpp" line="107"/>
        <source>This help message</source>
        <translation>Este mensaje de ayuda
</translation>
    </message>
    <message>
        <location filename="../bitcoinstrings.cpp" line="46"/>
        <source>Options:</source>
        <translation>Opciones:
</translation>
    </message>
    <message>
        <location filename="../bitcoinstrings.cpp" line="112"/>
        <source>Bitcoin</source>
        <translation>Bitcoin</translation>
    </message>
    <message>
        <location filename="../bitcoinstrings.cpp" line="52"/>
        <source>Show splash screen on startup (default: 1)</source>
        <translation>Mostrar pantalla de bienvenida en el inicio (por defecto: 1)</translation>
    </message>
    <message>
        <location filename="../bitcoinstrings.cpp" line="114"/>
        <source>Error loading addr.dat</source>
        <translation>Error cargando addr.dat</translation>
    </message>
    <message>
        <location filename="../bitcoinstrings.cpp" line="58"/>
        <source>Allow DNS lookups for addnode and connect</source>
        <translation>Permite búsqueda DNS para addnode y connect
</translation>
    </message>
    <message>
        <location filename="../bitcoinstrings.cpp" line="62"/>
        <source>Connect only to the specified node</source>
        <translation>Conecta solo al nodo especificado
</translation>
    </message>
    <message>
        <location filename="../bitcoinstrings.cpp" line="64"/>
        <source>Accept connections from outside (default: 1)</source>
        <translation>Aceptar conexiones desde el exterior (predeterminado: 1)</translation>
    </message>
    <message>
        <location filename="../bitcoinstrings.cpp" line="73"/>
        <source>Use Universal Plug and Play to map the listening port (default: 1)</source>
        <translation>Usar UPnP para asignar el puerto de escucha (predeterminado: 1)</translation>
    </message>
    <message>
        <location filename="../bitcoinstrings.cpp" line="98"/>
        <source>
SSL options: (see the Bitcoin Wiki for SSL setup instructions)</source>
        <translation>Opciones SSL: (ver la Bitcoin Wiki para instrucciones de configuración SSL)
</translation>
    </message>
    <message>
        <location filename="../bitcoinstrings.cpp" line="8"/>
        <source>Error: Wallet locked, unable to create transaction  </source>
        <translation>Error: monedero bloqueado. Bitcoin es incapaz de crear las transacciones  </translation>
    </message>
    <message>
        <location filename="../bitcoinstrings.cpp" line="9"/>
        <source>Error: This transaction requires a transaction fee of at least %s because of its amount, complexity, or use of recently received funds  </source>
        <translation>Error: esta transacción está sujeta a una tarifa de %s, bien por su cantidad, complejidad, o por el uso de fondos recientemente recibidos  </translation>
    </message>
    <message>
        <location filename="../bitcoinstrings.cpp" line="12"/>
        <source>Error: Transaction creation failed  </source>
        <translation>Error: no se ha podido crear la transacción</translation>
    </message>
    <message>
        <location filename="../bitcoinstrings.cpp" line="13"/>
        <source>Sending...</source>
        <translation>Enviando...</translation>
    </message>
    <message>
        <location filename="../bitcoinstrings.cpp" line="14"/>
        <source>Error: The transaction was rejected.  This might happen if some of the coins in your wallet were already spent, such as if you used a copy of wallet.dat and coins were spent in the copy but not marked as spent here.</source>
        <translation>Error: la transacción fue rechazada. Esto puede pasar si alguna de las monedas ya estaba gastada o si ha usado una copia de wallet.dat y las monedas se gastaron en la copia pero no se han marcado como gastadas aquí.</translation>
    </message>
    <message>
        <location filename="../bitcoinstrings.cpp" line="18"/>
        <source>Invalid amount</source>
        <translation>Cuantía no válida</translation>
    </message>
    <message>
        <location filename="../bitcoinstrings.cpp" line="19"/>
        <source>Insufficient funds</source>
        <translation>Fondos insuficientes</translation>
    </message>
    <message>
        <location filename="../bitcoinstrings.cpp" line="21"/>
        <source>To use the %s option</source>
        <translation>Para utilizar la opción %s</translation>
    </message>
    <message>
        <location filename="../bitcoinstrings.cpp" line="22"/>
        <source>%s, you must set a rpcpassword in the configuration file:
 %s
It is recommended you use the following random password:
rpcuser=bitcoinrpc
rpcpassword=%s
(you do not need to remember this password)
If the file does not exist, create it with owner-readable-only file permissions.
</source>
        <translation>%s, tiene que establecer rpcpassword en el archivo de configuración: ⏎
%s ⏎
Se recomienda utilizar la siguiente contraseña aleatoria: ⏎
rpcuser = bitcoinrpc ⏎
rpcpassword =%s ⏎
(no es necesario para recordar esta contraseña) ⏎
Si el archivo no existe se crea con los permisos de lectura y escritura solamente del propietario. ⏎</translation>
    </message>
    <message>
        <location filename="../bitcoinstrings.cpp" line="31"/>
        <source>Error</source>
        <translation>Error</translation>
    </message>
    <message>
        <location filename="../bitcoinstrings.cpp" line="42"/>
        <source>Usage:</source>
        <translation>Uso:</translation>
    </message>
    <message>
        <location filename="../bitcoinstrings.cpp" line="33"/>
        <source>You must set rpcpassword=&lt;password&gt; in the configuration file:
%s
If the file does not exist, create it with owner-readable-only file permissions.</source>
        <translation>Tiene que establecer rpcpassword=&lt;contraseña&gt; en el fichero de configuración: ⏎
%s ⏎
Si el archivo no existe, se crea con permisos de propietario de lectura de sólo archivos.</translation>
    </message>
    <message>
        <location filename="../bitcoinstrings.cpp" line="55"/>
        <source>Set database disk log size in megabytes (default: 100)</source>
        <translation>Base de datos de conjunto de discos de registro de tamaño en megabytes (por defecto: 100)</translation>
    </message>
    <message>
        <location filename="../bitcoinstrings.cpp" line="75"/>
        <source>Detach block and address databases. Increases shutdown time (default: 0)</source>
        <translation>Desconectar las bases de datos de bloques y direcciones al cerrar la aplicación. El tiempo de parada de la aplicación aumentará. (Predeterminado: 0)</translation>
    </message>
    <message>
        <location filename="../bitcoinstrings.cpp" line="109"/>
        <source>Cannot obtain a lock on data directory %s.  Bitcoin is probably already running.</source>
        <translation>No se puede obtener permiso de trabajo en la carpeta de datos %s. Probablemente Bitcoin ya se está ejecutando.
</translation>
    </message>
    <message>
        <location filename="../bitcoinstrings.cpp" line="125"/>
        <source>Rescanning...</source>
        <translation>Rescaneando...</translation>
    </message>
    <message>
        <location filename="../bitcoinstrings.cpp" line="113"/>
        <source>Loading addresses...</source>
        <translation>Cargando direcciones...</translation>
    </message>
    <message>
        <location filename="../bitcoinstrings.cpp" line="128"/>
        <source>Invalid amount for -paytxfee=&lt;amount&gt;</source>
        <translation>Cantidad inválida para -paytxfee=&lt;amount&gt;</translation>
    </message>
    <message>
        <location filename="../bitcoinstrings.cpp" line="20"/>
        <source>Warning: Disk space is low</source>
        <translation>Atención: Poco espacio en el disco duro</translation>
    </message>
    <message>
        <location filename="../bitcoinstrings.cpp" line="133"/>
        <source>Unable to bind to port %d on this computer.  Bitcoin is probably already running.</source>
        <translation>No es posible escuchar en el puerto %d en este ordenador. Probablemente Bitcoin ya se está ejecutando.</translation>
    </message>
    <message>
        <location filename="../bitcoinstrings.cpp" line="127"/>
        <source>Invalid -proxy address</source>
        <translation>Dirección -proxy invalida</translation>
    </message>
    <message>
        <location filename="../bitcoinstrings.cpp" line="61"/>
        <source>Add a node to connect to and attempt to keep the connection open</source>
        <translation>Añadir un nodo para conectarse y tratar de mantener la conexión abierta</translation>
    </message>
    <message>
        <location filename="../bitcoinstrings.cpp" line="122"/>
        <source>Cannot downgrade wallet</source>
        <translation>No se puede rebajar el monedero</translation>
    </message>
    <message>
        <location filename="../bitcoinstrings.cpp" line="44"/>
        <source>List commands</source>
        <translation>Muestra comandos
</translation>
    </message>
    <message>
        <location filename="../bitcoinstrings.cpp" line="90"/>
        <source>Execute command when the best block changes (%s in cmd is replaced by block hash)</source>
        <translation>Ejecutar un comando cuando cambia el mejor bloque (%s en cmd se sustituye por el hash de bloque)</translation>
    </message>
    <message>
        <location filename="../bitcoinstrings.cpp" line="123"/>
        <source>Cannot initialize keypool</source>
        <translation>No se puede inicializar grupo de teclas</translation>
    </message>
    <message>
        <location filename="../bitcoinstrings.cpp" line="45"/>
        <source>Get help for a command</source>
        <translation>Recibir ayuda para un comando
</translation>
    </message>
    <message>
        <location filename="../bitcoinstrings.cpp" line="124"/>
        <source>Cannot write default address</source>
        <translation>No se puede escribir la dirección por defecto</translation>
    </message>
    <message>
        <location filename="../bitcoinstrings.cpp" line="49"/>
        <source>Generate coins</source>
        <translation>Generar monedas</translation>
    </message>
    <message>
        <location filename="../bitcoinstrings.cpp" line="50"/>
        <source>Don&apos;t generate coins</source>
        <translation>No generar monedas</translation>
    </message>
    <message>
        <location filename="../bitcoinstrings.cpp" line="51"/>
        <source>Start minimized</source>
        <translation>Arranca minimizado
</translation>
    </message>
    <message>
        <location filename="../bitcoinstrings.cpp" line="56"/>
        <source>Specify connection timeout (in milliseconds)</source>
        <translation>Especifica tiempo de espera para conexion (en milisegundos)
</translation>
    </message>
    <message>
        <location filename="../bitcoinstrings.cpp" line="57"/>
        <source>Connect through socks4 proxy</source>
        <translation>Conecta mediante proxy socks4
</translation>
    </message>
    <message>
        <location filename="../bitcoinstrings.cpp" line="59"/>
        <source>Listen for connections on &lt;port&gt; (default: 8333 or testnet: 18333)</source>
        <translation>Preste atención a las conexiones en &lt;puerto&gt; (por defecto: 8333 o testnet: 18333)</translation>
    </message>
    <message>
        <location filename="../bitcoinstrings.cpp" line="63"/>
        <source>Find peers using internet relay chat (default: 0)</source>
        <translation>Encontrar los pares utilizando Internet Relay Chat (por defecto: 0)</translation>
    </message>
    <message>
        <location filename="../bitcoinstrings.cpp" line="65"/>
        <source>Set language, for example &quot;de_DE&quot; (default: system locale)</source>
        <translation>Establecer el idioma, por ejemplo, &quot;es_ES&quot; (por defecto: configuración regional del sistema)</translation>
    </message>
    <message>
        <location filename="../bitcoinstrings.cpp" line="67"/>
        <source>Threshold for disconnecting misbehaving peers (default: 100)</source>
        <translation>Umbral para la desconexión de los compañeros se portan mal (por defecto: 100)</translation>
    </message>
    <message>
        <location filename="../bitcoinstrings.cpp" line="68"/>
        <source>Number of seconds to keep misbehaving peers from reconnecting (default: 86400)</source>
        <translation>Número de segundos que se mantienen los compañeros se portan mal en volver a conectarse (por defecto: 86400)</translation>
    </message>
    <message>
        <location filename="../bitcoinstrings.cpp" line="74"/>
        <source>Use Universal Plug and Play to map the listening port (default: 0)</source>
        <translation>Usar UPnP para asignar el puerto de escucha (predeterminado: 0)</translation>
    </message>
    <message>
        <location filename="../bitcoinstrings.cpp" line="88"/>
        <source>Allow JSON-RPC connections from specified IP address</source>
        <translation>Permite conexiones JSON-RPC desde la dirección IP especificada
</translation>
    </message>
    <message>
        <location filename="../bitcoinstrings.cpp" line="78"/>
        <source>Accept command line and JSON-RPC commands</source>
        <translation>Aceptar comandos consola y JSON-RPC
</translation>
    </message>
    <message>
        <location filename="../bitcoinstrings.cpp" line="79"/>
        <source>Run in the background as a daemon and accept commands</source>
        <translation>Correr como demonio y acepta comandos
</translation>
    </message>
    <message>
        <location filename="../bitcoinstrings.cpp" line="80"/>
        <source>Use the test network</source>
        <translation>Usa la red de pruebas
</translation>
    </message>
    <message>
        <location filename="../bitcoinstrings.cpp" line="83"/>
        <source>Send trace/debug info to console instead of debug.log file</source>
        <translation>Enviar rastrear/debug info a la consola en lugar de debug.log archivo</translation>
    </message>
    <message>
        <location filename="../bitcoinstrings.cpp" line="84"/>
        <source>Send trace/debug info to debugger</source>
        <translation>Enviar rastrear / debug info al depurador</translation>
    </message>
    <message>
        <location filename="../bitcoinstrings.cpp" line="120"/>
        <source>Wallet needed to be rewritten: restart Bitcoin to complete</source>
        <translation>El monedero ha necesitado ser reescrito. Reinicie Bitcoin para completar el proceso</translation>
    </message>
    <message>
        <location filename="../bitcoinstrings.cpp" line="94"/>
        <source>Set key pool size to &lt;n&gt; (default: 100)</source>
        <translation>Ajusta el número de claves en reserva &lt;n&gt; (predeterminado: 100)
</translation>
    </message>
    <message>
        <location filename="../bitcoinstrings.cpp" line="96"/>
        <source>How many blocks to check at startup (default: 2500, 0 = all)</source>
        <translation>Cuántos bloques para comprobar en el arranque (por defecto: 2500, 0 = todos)</translation>
    </message>
    <message>
        <location filename="../bitcoinstrings.cpp" line="104"/>
        <source>Acceptable ciphers (default: TLSv1+HIGH:!SSLv2:!aNULL:!eNULL:!AH:!3DES:@STRENGTH)</source>
        <translation>Cifrados aceptados (Predeterminado: TLSv1+HIGH:!SSLv2:!aNULL:!eNULL:!AH:!3DES:@STRENGTH)
</translation>
    </message>
    <message>
        <location filename="../bitcoinstrings.cpp" line="116"/>
        <source>Error loading blkindex.dat</source>
        <translation>Error al cargar blkindex.dat</translation>
    </message>
    <message>
        <location filename="../bitcoinstrings.cpp" line="118"/>
        <source>Error loading wallet.dat: Wallet corrupted</source>
        <translation>Error al cargar wallet.dat: el monedero está dañado</translation>
    </message>
    <message>
        <location filename="../bitcoinstrings.cpp" line="121"/>
        <source>Error loading wallet.dat</source>
        <translation>Error al cargar wallet.dat</translation>
    </message>
    <message>
        <location filename="../bitcoinstrings.cpp" line="108"/>
        <source>Usage</source>
        <translation>Uso</translation>
    </message>
</context>
</TS><|MERGE_RESOLUTION|>--- conflicted
+++ resolved
@@ -68,8 +68,16 @@
         <translation>Copiar la dirección seleccionada al portapapeles</translation>
     </message>
     <message>
-<<<<<<< HEAD
-=======
+        <location filename="../forms/addressbookpage.ui" line="85"/>
+        <source>Show &amp;QR Code</source>
+        <translation>Mostrar código &amp;QR </translation>
+    </message>
+    <message>
+        <location filename="../forms/addressbookpage.ui" line="96"/>
+        <source>Sign a message to prove you own this address</source>
+        <translation>Firme un mensaje para demostrar que posee una dirección Bitcoin</translation>
+    </message>
+    <message>
         <location filename="../forms/addressbookpage.ui" line="99"/>
         <source>Sign &amp;Message</source>
         <translation>Firmar &amp;mensaje...</translation>
@@ -90,32 +98,6 @@
         <translation>&amp;Copiar al portapapeles</translation>
     </message>
     <message>
->>>>>>> 38297ba9
-        <location filename="../forms/addressbookpage.ui" line="85"/>
-        <source>Show &amp;QR Code</source>
-        <translation>Mostrar código &amp;QR </translation>
-    </message>
-    <message>
-        <location filename="../forms/addressbookpage.ui" line="96"/>
-        <source>Sign a message to prove you own this address</source>
-        <translation>Firme un mensaje para demostrar que posee una dirección Bitcoin</translation>
-    </message>
-    <message>
-        <location filename="../forms/addressbookpage.ui" line="110"/>
-        <source>Delete the currently selected address from the list. Only sending addresses can be deleted.</source>
-        <translation>Borrar de la lista la dirección seleccionada . Sólo se pueden borrar las direcciones de envío.</translation>
-    </message>
-    <message>
-        <location filename="../forms/addressbookpage.ui" line="113"/>
-        <source>&amp;Delete</source>
-        <translation>&amp;Borrar</translation>
-    </message>
-    <message>
-        <location filename="../forms/addressbookpage.ui" line="74"/>
-        <source>&amp;Copy to Clipboard</source>
-        <translation>&amp;Copiar al portapapeles</translation>
-    </message>
-    <message>
         <location filename="../addressbookpage.cpp" line="299"/>
         <source>Error exporting</source>
         <translation>Error al exportar</translation>
@@ -197,96 +179,112 @@
         <translation>Para descifrar el monedero esta operación necesita de su contraseña.</translation>
     </message>
     <message>
-<<<<<<< HEAD
         <location filename="../forms/askpassphrasedialog.ui" line="61"/>
         <source>New passphrase</source>
         <translation>Nueva contraseña</translation>
-=======
+    </message>
+    <message>
+        <location filename="../askpassphrasedialog.cpp" line="51"/>
+        <source>Decrypt wallet</source>
+        <translation>Descifrar monedero</translation>
+    </message>
+    <message>
+        <location filename="../askpassphrasedialog.cpp" line="54"/>
+        <source>Change passphrase</source>
+        <translation>Cambiar contraseña</translation>
+    </message>
+    <message>
+        <location filename="../askpassphrasedialog.cpp" line="55"/>
+        <source>Enter the old and new passphrase to the wallet.</source>
+        <translation>Introduzca la contraseña anterior del monedero y la nueva. </translation>
+    </message>
+    <message>
+        <location filename="../askpassphrasedialog.cpp" line="117"/>
+        <source>IMPORTANT: Any previous backups you have made of your wallet file should be replaced with the newly generated, encrypted wallet file. For security reasons, previous backups of the unencrypted wallet file will become useless as soon as you start using the new, encrypted wallet.</source>
+        <translation type="unfinished"></translation>
+    </message>
+    <message>
+        <location filename="../askpassphrasedialog.cpp" line="146"/>
+        <location filename="../askpassphrasedialog.cpp" line="157"/>
+        <location filename="../askpassphrasedialog.cpp" line="176"/>
+        <source>The passphrase entered for the wallet decryption was incorrect.</source>
+        <translation>La contraseña introducida para descifrar el monedero es incorrecta.</translation>
+    </message>
+    <message>
+        <location filename="../askpassphrasedialog.cpp" line="156"/>
+        <source>Wallet decryption failed</source>
+        <translation>Ha fallado el descifrado del monedero</translation>
+    </message>
+    <message>
+        <location filename="../askpassphrasedialog.cpp" line="170"/>
+        <source>Wallet passphrase was successfully changed.</source>
+        <translation>La contraseña de cartera ha sido cambiada con exit.</translation>
+    </message>
+    <message>
+        <location filename="../askpassphrasedialog.cpp" line="217"/>
+        <location filename="../askpassphrasedialog.cpp" line="241"/>
+        <source>Warning: The Caps Lock key is on.</source>
+        <translation>Aviso: ¡La tecla de bloqueo de mayúsculas está activada!</translation>
+    </message>
+    <message>
+        <location filename="../askpassphrasedialog.cpp" line="38"/>
+        <source>This operation needs your wallet passphrase to unlock the wallet.</source>
+        <translation>Para desbloquear el monedero esta operación necesita de su contraseña.</translation>
+    </message>
+    <message>
+        <location filename="../askpassphrasedialog.cpp" line="34"/>
+        <source>Enter the new passphrase to the wallet.&lt;br/&gt;Please use a passphrase of &lt;b&gt;10 or more random characters&lt;/b&gt;, or &lt;b&gt;eight or more words&lt;/b&gt;.</source>
+        <translation>Introduzca la nueva contraseña del monedero.&lt;br/&gt;Por favor elija una con &lt;b&gt;10 o más caracteres aleatorios&lt;/b&gt; u &lt;b&gt;ocho o más palabras&lt;/b&gt;.</translation>
+    </message>
+    <message>
+        <location filename="../askpassphrasedialog.cpp" line="35"/>
+        <source>Encrypt wallet</source>
+        <translation>Cifrar el monedero</translation>
+    </message>
+    <message>
+        <location filename="../forms/askpassphrasedialog.ui" line="94"/>
+        <source>TextLabel</source>
+        <translation>Cambiar contraseña:</translation>
+    </message>
+    <message>
+        <location filename="../askpassphrasedialog.cpp" line="43"/>
+        <source>Unlock wallet</source>
+        <translation>Desbloquear monedero</translation>
+    </message>
+    <message>
+        <location filename="../askpassphrasedialog.cpp" line="101"/>
+        <source>Confirm wallet encryption</source>
+        <translation>Confirmar cifrado del monedero</translation>
+    </message>
+    <message>
+        <location filename="../askpassphrasedialog.cpp" line="113"/>
+        <source>Bitcoin will close now to finish the encryption process. Remember that encrypting your wallet cannot fully protect your bitcoins from being stolen by malware infecting your computer.</source>
+        <translation>Bitcoin cerrará al finalizar el proceso de cifrado. Recuerde que el cifrado de su monedero no puede proteger totalmente sus bitcoin de ser robados por el malware que infecte su sistema.</translation>
+    </message>
+    <message>
+        <location filename="../askpassphrasedialog.cpp" line="145"/>
+        <source>Wallet unlock failed</source>
+        <translation>Ha fallado el desbloqueo del monedero</translation>
+    </message>
+    <message>
+        <location filename="../askpassphrasedialog.cpp" line="102"/>
+        <source>WARNING: If you encrypt your wallet and lose your passphrase, you will &lt;b&gt;LOSE ALL OF YOUR BITCOINS&lt;/b&gt;!
+Are you sure you wish to encrypt your wallet?</source>
+        <translation>ATENCION: ¡Si encriptas tu cartera y pierdes la contraseña perderas &lt;b&gt;TODOS TUS BITCOINS&lt;/b&gt;!&quot;
+¿Seguro que quieres seguir encriptando la cartera?</translation>
+    </message>
+    <message>
+        <location filename="../askpassphrasedialog.cpp" line="127"/>
+        <source>Wallet encryption failed due to an internal error. Your wallet was not encrypted.</source>
+        <translation>Ha fallado el cifrado del monedero debido a un error interno. El monedero no ha sido cifrado.</translation>
+    </message>
+    <message>
         <location filename="../askpassphrasedialog.cpp" line="134"/>
         <location filename="../askpassphrasedialog.cpp" line="182"/>
         <source>The supplied passphrases do not match.</source>
         <translation>Las contraseñas no coinciden.</translation>
->>>>>>> 38297ba9
-    </message>
-    <message>
-        <location filename="../askpassphrasedialog.cpp" line="51"/>
-        <source>Decrypt wallet</source>
-        <translation>Descifrar monedero</translation>
-    </message>
-    <message>
-        <location filename="../askpassphrasedialog.cpp" line="54"/>
-        <source>Change passphrase</source>
-        <translation>Cambiar contraseña</translation>
-    </message>
-    <message>
-        <location filename="../askpassphrasedialog.cpp" line="55"/>
-        <source>Enter the old and new passphrase to the wallet.</source>
-        <translation>Introduzca la contraseña anterior del monedero y la nueva. </translation>
-    </message>
-    <message>
-        <location filename="../askpassphrasedialog.cpp" line="137"/>
-        <location filename="../askpassphrasedialog.cpp" line="148"/>
-        <location filename="../askpassphrasedialog.cpp" line="167"/>
-        <source>The passphrase entered for the wallet decryption was incorrect.</source>
-        <translation>La contraseña introducida para descifrar el monedero es incorrecta.</translation>
-    </message>
-    <message>
-        <location filename="../askpassphrasedialog.cpp" line="156"/>
-        <source>Wallet decryption failed</source>
-        <translation>Ha fallado el descifrado del monedero</translation>
-    </message>
-    <message>
-        <location filename="../askpassphrasedialog.cpp" line="161"/>
-        <source>Wallet passphrase was successfully changed.</source>
-        <translation>La contraseña de cartera ha sido cambiada con exit.</translation>
-    </message>
-    <message>
-<<<<<<< HEAD
-        <location filename="../askpassphrasedialog.cpp" line="208"/>
-        <location filename="../askpassphrasedialog.cpp" line="232"/>
-        <source>Warning: The Caps Lock key is on.</source>
-        <translation type="unfinished"></translation>
-=======
-        <location filename="../askpassphrasedialog.cpp" line="111"/>
-        <location filename="../askpassphrasedialog.cpp" line="169"/>
-        <source>Wallet encrypted</source>
-        <translation>Monedero cifrado</translation>
->>>>>>> 38297ba9
-    </message>
-    <message>
-        <location filename="../askpassphrasedialog.cpp" line="38"/>
-        <source>This operation needs your wallet passphrase to unlock the wallet.</source>
-        <translation>Para desbloquear el monedero esta operación necesita de su contraseña.</translation>
-    </message>
-    <message>
-        <location filename="../askpassphrasedialog.cpp" line="34"/>
-        <source>Enter the new passphrase to the wallet.&lt;br/&gt;Please use a passphrase of &lt;b&gt;10 or more random characters&lt;/b&gt;, or &lt;b&gt;eight or more words&lt;/b&gt;.</source>
-        <translation>Introduzca la nueva contraseña del monedero.&lt;br/&gt;Por favor elija una con &lt;b&gt;10 o más caracteres aleatorios&lt;/b&gt; u &lt;b&gt;ocho o más palabras&lt;/b&gt;.</translation>
-    </message>
-    <message>
-        <location filename="../askpassphrasedialog.cpp" line="35"/>
-        <source>Encrypt wallet</source>
-        <translation>Cifrar el monedero</translation>
-    </message>
-    <message>
-        <location filename="../forms/askpassphrasedialog.ui" line="94"/>
-        <source>TextLabel</source>
-        <translation>Cambiar contraseña:</translation>
-    </message>
-    <message>
-        <location filename="../askpassphrasedialog.cpp" line="43"/>
-        <source>Unlock wallet</source>
-        <translation>Desbloquear monedero</translation>
-    </message>
-    <message>
-        <location filename="../askpassphrasedialog.cpp" line="101"/>
-        <source>Confirm wallet encryption</source>
-        <translation>Confirmar cifrado del monedero</translation>
-    </message>
-    <message>
-<<<<<<< HEAD
-        <location filename="../askpassphrasedialog.cpp" line="112"/>
-=======
+    </message>
+    <message>
         <location filename="../askpassphrasedialog.cpp" line="126"/>
         <location filename="../askpassphrasedialog.cpp" line="133"/>
         <location filename="../askpassphrasedialog.cpp" line="175"/>
@@ -295,71 +293,10 @@
         <translation>Ha fallado el cifrado del monedero</translation>
     </message>
     <message>
-        <location filename="../askpassphrasedialog.cpp" line="113"/>
->>>>>>> 38297ba9
-        <source>Bitcoin will close now to finish the encryption process. Remember that encrypting your wallet cannot fully protect your bitcoins from being stolen by malware infecting your computer.</source>
-        <translation>Bitcoin cerrará al finalizar el proceso de cifrado. Recuerde que el cifrado de su monedero no puede proteger totalmente sus bitcoin de ser robados por el malware que infecte su sistema.</translation>
-    </message>
-    <message>
-        <location filename="../askpassphrasedialog.cpp" line="145"/>
-        <source>Wallet unlock failed</source>
-        <translation>Ha fallado el desbloqueo del monedero</translation>
-    </message>
-    <message>
-        <location filename="../askpassphrasedialog.cpp" line="102"/>
-        <source>WARNING: If you encrypt your wallet and lose your passphrase, you will &lt;b&gt;LOSE ALL OF YOUR BITCOINS&lt;/b&gt;!
-Are you sure you wish to encrypt your wallet?</source>
-        <translation>ATENCION: ¡Si encriptas tu cartera y pierdes la contraseña perderas &lt;b&gt;TODOS TUS BITCOINS&lt;/b&gt;!&quot;
-¿Seguro que quieres seguir encriptando la cartera?</translation>
-    </message>
-    <message>
-        <location filename="../askpassphrasedialog.cpp" line="117"/>
-        <source>IMPORTANT: Any previous backups you have made of your wallet file should be replaced with the newly generated, encrypted wallet file. For security reasons, previous backups of the unencrypted wallet file will become useless as soon as you start using the new, encrypted wallet.</source>
-        <translation type="unfinished"></translation>
-    </message>
-    <message>
-        <location filename="../askpassphrasedialog.cpp" line="127"/>
-        <source>Wallet encryption failed due to an internal error. Your wallet was not encrypted.</source>
-        <translation>Ha fallado el cifrado del monedero debido a un error interno. El monedero no ha sido cifrado.</translation>
-    </message>
-    <message>
-<<<<<<< HEAD
-        <location filename="../askpassphrasedialog.cpp" line="125"/>
-        <location filename="../askpassphrasedialog.cpp" line="173"/>
-        <source>The supplied passphrases do not match.</source>
-        <translation>Las contraseñas no coinciden.</translation>
-    </message>
-    <message>
-        <location filename="../askpassphrasedialog.cpp" line="117"/>
-        <location filename="../askpassphrasedialog.cpp" line="124"/>
-        <location filename="../askpassphrasedialog.cpp" line="166"/>
-        <location filename="../askpassphrasedialog.cpp" line="172"/>
-        <source>Wallet encryption failed</source>
-        <translation>Ha fallado el cifrado del monedero</translation>
-    </message>
-    <message>
         <location filename="../askpassphrasedialog.cpp" line="111"/>
-        <location filename="../askpassphrasedialog.cpp" line="160"/>
+        <location filename="../askpassphrasedialog.cpp" line="169"/>
         <source>Wallet encrypted</source>
         <translation>Monedero cifrado</translation>
-=======
-        <location filename="../askpassphrasedialog.cpp" line="146"/>
-        <location filename="../askpassphrasedialog.cpp" line="157"/>
-        <location filename="../askpassphrasedialog.cpp" line="176"/>
-        <source>The passphrase entered for the wallet decryption was incorrect.</source>
-        <translation>La contraseña introducida para descifrar el monedero es incorrecta.</translation>
-    </message>
-    <message>
-        <location filename="../askpassphrasedialog.cpp" line="170"/>
-        <source>Wallet passphrase was successfully changed.</source>
-        <translation>La contraseña de cartera ha sido cambiada con exit.</translation>
-    </message>
-    <message>
-        <location filename="../askpassphrasedialog.cpp" line="217"/>
-        <location filename="../askpassphrasedialog.cpp" line="241"/>
-        <source>Warning: The Caps Lock key is on.</source>
-        <translation>Aviso: ¡La tecla de bloqueo de mayúsculas está activada!</translation>
->>>>>>> 38297ba9
     </message>
 </context>
 <context>
@@ -939,12 +876,12 @@
     <message>
         <location filename="../forms/messagepage.ui" line="105"/>
         <source>Click &quot;Sign Message&quot; to get signature</source>
-        <translation type="unfinished"></translation>
+        <translation>Haga clic en &quot;Firmar mensaje&quot; para generar la firma</translation>
     </message>
     <message>
         <location filename="../forms/messagepage.ui" line="117"/>
         <source>Sign a message to prove you own this address</source>
-        <translation type="unfinished"></translation>
+        <translation>Firme un mensaje para demostrar que posee una dirección Bitcoin</translation>
     </message>
     <message>
         <location filename="../forms/messagepage.ui" line="120"/>
@@ -952,7 +889,6 @@
         <translation>&amp;Firme mensaje</translation>
     </message>
     <message>
-<<<<<<< HEAD
         <location filename="../forms/messagepage.ui" line="131"/>
         <source>Copy the current signature to the system clipboard</source>
         <translation>Copiar la firma actual al portapapeles del sistema</translation>
@@ -973,16 +909,6 @@
         <location filename="../messagepage.cpp" line="89"/>
         <source>Private key for %1 is not available.</source>
         <translation type="unfinished"></translation>
-=======
-        <location filename="../forms/messagepage.ui" line="105"/>
-        <source>Click &quot;Sign Message&quot; to get signature</source>
-        <translation>Haga clic en &quot;Firmar mensaje&quot; para generar la firma</translation>
-    </message>
-    <message>
-        <location filename="../forms/messagepage.ui" line="117"/>
-        <source>Sign a message to prove you own this address</source>
-        <translation>Firme un mensaje para demostrar que posee una dirección Bitcoin</translation>
->>>>>>> 38297ba9
     </message>
     <message>
         <location filename="../messagepage.cpp" line="101"/>
@@ -1126,11 +1052,6 @@
 </context>
 <context>
     <name>SendCoinsDialog</name>
-    <message>
-        <location filename="../forms/sendcoinsdialog.ui" line="147"/>
-        <source>&amp;Send</source>
-        <translation>&amp;Envía</translation>
-    </message>
     <message>
         <location filename="../sendcoinsdialog.cpp" line="95"/>
         <source>&lt;b&gt;%1&lt;/b&gt; to %2 (%3)</source>
@@ -1154,7 +1075,6 @@
         <translation>Envía monedas</translation>
     </message>
     <message>
-<<<<<<< HEAD
         <location filename="../forms/sendcoinsdialog.ui" line="64"/>
         <source>Send to multiple recipients at once</source>
         <translation>Envía a multiples destinatarios de una vez</translation>
@@ -1163,11 +1083,6 @@
         <location filename="../forms/sendcoinsdialog.ui" line="67"/>
         <source>&amp;Add recipient...</source>
         <translation>&amp;Agrega destinatario...</translation>
-=======
-        <location filename="../sendcoinsdialog.cpp" line="95"/>
-        <source>&lt;b&gt;%1&lt;/b&gt; to %2 (%3)</source>
-        <translation>&lt;b&gt;%1&lt;/b&gt; to %2 (%3)</translation>
->>>>>>> 38297ba9
     </message>
     <message>
         <location filename="../forms/sendcoinsdialog.ui" line="106"/>
@@ -1175,6 +1090,11 @@
         <translation>Saldo:</translation>
     </message>
     <message>
+        <location filename="../forms/sendcoinsdialog.ui" line="147"/>
+        <source>S&amp;end</source>
+        <translation>&amp;Envía</translation>
+    </message>
+    <message>
         <location filename="../forms/sendcoinsdialog.ui" line="84"/>
         <source>Remove all transaction fields</source>
         <translation>Eliminar todos los campos de las transacciones</translation>
@@ -1193,11 +1113,6 @@
         <location filename="../sendcoinsdialog.cpp" line="100"/>
         <source>Confirm send coins</source>
         <translation>Confirmar el envío de monedas</translation>
-    </message>
-    <message>
-        <location filename="../forms/sendcoinsdialog.ui" line="147"/>
-        <source>S&amp;end</source>
-        <translation>&amp;Envía</translation>
     </message>
     <message>
         <location filename="../sendcoinsdialog.cpp" line="101"/>
@@ -1317,7 +1232,7 @@
         <translation>, no ha sido emitido satisfactoriamente todavía</translation>
     </message>
     <message>
-        <location filename="../transactiondesc.cpp" line="93"/>
+        <location filename="../transactiondesc.cpp" line="92"/>
         <source>unknown</source>
         <translation>desconocido</translation>
     </message>
@@ -1367,169 +1282,87 @@
         <translation>&lt;b&gt;Fuente:&lt;/b&gt; Generado&lt;br&gt;</translation>
     </message>
     <message>
-<<<<<<< HEAD
-        <location filename="../transactiondesc.cpp" line="76"/>
-        <location filename="../transactiondesc.cpp" line="93"/>
-=======
-        <location filename="../transactiondesc.cpp" line="72"/>
-        <location filename="../transactiondesc.cpp" line="89"/>
->>>>>>> 38297ba9
+        <location filename="../transactiondesc.cpp" line="75"/>
+        <location filename="../transactiondesc.cpp" line="92"/>
         <source>&lt;b&gt;From:&lt;/b&gt; </source>
         <translation>&lt;b&gt;De:&lt;/b&gt; </translation>
     </message>
     <message>
-<<<<<<< HEAD
-        <location filename="../transactiondesc.cpp" line="94"/>
-        <location filename="../transactiondesc.cpp" line="117"/>
-        <location filename="../transactiondesc.cpp" line="176"/>
-=======
-        <location filename="../transactiondesc.cpp" line="90"/>
-        <location filename="../transactiondesc.cpp" line="113"/>
-        <location filename="../transactiondesc.cpp" line="172"/>
->>>>>>> 38297ba9
+        <location filename="../transactiondesc.cpp" line="93"/>
+        <location filename="../transactiondesc.cpp" line="116"/>
+        <location filename="../transactiondesc.cpp" line="175"/>
         <source>&lt;b&gt;To:&lt;/b&gt; </source>
         <translation>&lt;b&gt;Para:&lt;/b&gt; </translation>
     </message>
     <message>
-<<<<<<< HEAD
-        <location filename="../transactiondesc.cpp" line="97"/>
-=======
-        <location filename="../transactiondesc.cpp" line="93"/>
->>>>>>> 38297ba9
+        <location filename="../transactiondesc.cpp" line="96"/>
         <source> (yours, label: </source>
         <translation>(tuya, etiqueta: </translation>
     </message>
     <message>
-<<<<<<< HEAD
-        <location filename="../transactiondesc.cpp" line="99"/>
-=======
-        <location filename="../transactiondesc.cpp" line="95"/>
->>>>>>> 38297ba9
+        <location filename="../transactiondesc.cpp" line="98"/>
         <source> (yours)</source>
         <translation> (tuya)</translation>
     </message>
     <message>
-<<<<<<< HEAD
-        <location filename="../transactiondesc.cpp" line="134"/>
-        <location filename="../transactiondesc.cpp" line="148"/>
-        <location filename="../transactiondesc.cpp" line="193"/>
-        <location filename="../transactiondesc.cpp" line="210"/>
-=======
-        <location filename="../transactiondesc.cpp" line="130"/>
-        <location filename="../transactiondesc.cpp" line="144"/>
-        <location filename="../transactiondesc.cpp" line="189"/>
-        <location filename="../transactiondesc.cpp" line="206"/>
->>>>>>> 38297ba9
+        <location filename="../transactiondesc.cpp" line="133"/>
+        <location filename="../transactiondesc.cpp" line="147"/>
+        <location filename="../transactiondesc.cpp" line="192"/>
+        <location filename="../transactiondesc.cpp" line="209"/>
         <source>&lt;b&gt;Credit:&lt;/b&gt; </source>
         <translation>&lt;b&gt;Crédito:&lt;/b&gt; </translation>
     </message>
     <message>
-<<<<<<< HEAD
-        <location filename="../transactiondesc.cpp" line="136"/>
-=======
-        <location filename="../transactiondesc.cpp" line="132"/>
->>>>>>> 38297ba9
+        <location filename="../transactiondesc.cpp" line="135"/>
         <source>(%1 matures in %2 more blocks)</source>
         <translation>(%1 madura en %2 bloques mas)</translation>
     </message>
     <message>
-<<<<<<< HEAD
-        <location filename="../transactiondesc.cpp" line="140"/>
+        <location filename="../transactiondesc.cpp" line="139"/>
         <source>(not accepted)</source>
         <translation>(no aceptada)</translation>
     </message>
     <message>
-        <location filename="../transactiondesc.cpp" line="198"/>
-=======
-        <location filename="../transactiondesc.cpp" line="180"/>
-        <location filename="../transactiondesc.cpp" line="188"/>
-        <location filename="../transactiondesc.cpp" line="203"/>
-        <source>&lt;b&gt;Debit:&lt;/b&gt; </source>
-        <translation>&lt;b&gt;Débito:&lt;/b&gt; </translation>
-    </message>
-    <message>
-        <location filename="../transactiondesc.cpp" line="194"/>
->>>>>>> 38297ba9
+        <location filename="../transactiondesc.cpp" line="197"/>
         <source>&lt;b&gt;Transaction fee:&lt;/b&gt; </source>
         <translation>&lt;b&gt;Comisión transacción:&lt;/b&gt; </translation>
     </message>
     <message>
-<<<<<<< HEAD
-        <location filename="../transactiondesc.cpp" line="214"/>
-=======
-        <location filename="../transactiondesc.cpp" line="210"/>
->>>>>>> 38297ba9
+        <location filename="../transactiondesc.cpp" line="213"/>
         <source>&lt;b&gt;Net amount:&lt;/b&gt; </source>
         <translation>&lt;b&gt;Cantidad total:&lt;/b&gt; </translation>
     </message>
     <message>
-<<<<<<< HEAD
-        <location filename="../transactiondesc.cpp" line="220"/>
-=======
-        <location filename="../transactiondesc.cpp" line="216"/>
->>>>>>> 38297ba9
+        <location filename="../transactiondesc.cpp" line="219"/>
         <source>Message:</source>
         <translation>Mensaje:</translation>
     </message>
     <message>
-<<<<<<< HEAD
-        <location filename="../transactiondesc.cpp" line="222"/>
-=======
-        <location filename="../transactiondesc.cpp" line="218"/>
->>>>>>> 38297ba9
+        <location filename="../transactiondesc.cpp" line="221"/>
         <source>Comment:</source>
         <translation>Comentario:</translation>
     </message>
     <message>
-<<<<<<< HEAD
-        <location filename="../transactiondesc.cpp" line="224"/>
-=======
-        <location filename="../transactiondesc.cpp" line="220"/>
->>>>>>> 38297ba9
+        <location filename="../transactiondesc.cpp" line="223"/>
         <source>Transaction ID:</source>
         <translation>Identificador de transacción:</translation>
     </message>
     <message>
-<<<<<<< HEAD
-        <location filename="../transactiondesc.cpp" line="227"/>
-=======
-        <location filename="../transactiondesc.cpp" line="223"/>
->>>>>>> 38297ba9
+        <location filename="../transactiondesc.cpp" line="226"/>
         <source>Generated coins must wait 120 blocks before they can be spent.  When you generated this block, it was broadcast to the network to be added to the block chain.  If it fails to get into the chain, it will change to &quot;not accepted&quot; and not be spendable.  This may occasionally happen if another node generates a block within a few seconds of yours.</source>
         <translation>Las monedas generadas deben esperar 120 bloques antes de ser gastadas. Cuando has generado este bloque se emitió a la red para ser agregado en la cadena de bloques. Si falla al incluirse en la cadena, cambiará a &quot;no aceptado&quot; y las monedas no se podrán gastar. Esto puede ocurrir ocasionalmente si otro nodo genera un bloque casi al mismo tiempo que el tuyo.</translation>
     </message>
     <message>
-<<<<<<< HEAD
         <location filename="../transactiondesc.cpp" line="32"/>
         <source>%1 confirmations</source>
         <translation>%1 confirmaciones</translation>
     </message>
     <message>
-        <location filename="../transactiondesc.cpp" line="184"/>
-        <location filename="../transactiondesc.cpp" line="192"/>
-        <location filename="../transactiondesc.cpp" line="207"/>
+        <location filename="../transactiondesc.cpp" line="183"/>
+        <location filename="../transactiondesc.cpp" line="191"/>
+        <location filename="../transactiondesc.cpp" line="206"/>
         <source>&lt;b&gt;Debit:&lt;/b&gt; </source>
         <translation>&lt;b&gt;Débito:&lt;/b&gt; </translation>
-=======
-        <location filename="../transactiondesc.cpp" line="28"/>
-        <source>%1/unconfirmed</source>
-        <translation>%1/no confirmado</translation>
-    </message>
-    <message>
-        <location filename="../transactiondesc.cpp" line="52"/>
-        <source>, has not been successfully broadcast yet</source>
-        <translation>, no ha sido emitido satisfactoriamente todavía</translation>
-    </message>
-    <message>
-        <location filename="../transactiondesc.cpp" line="89"/>
-        <source>unknown</source>
-        <translation>desconocido</translation>
-    </message>
-    <message>
-        <location filename="../transactiondesc.cpp" line="136"/>
-        <source>(not accepted)</source>
-        <translation>(no aceptada)</translation>
->>>>>>> 38297ba9
     </message>
 </context>
 <context>
@@ -1849,7 +1682,6 @@
         <translation>Versión de Bitcoin</translation>
     </message>
     <message>
-<<<<<<< HEAD
         <location filename="../bitcoinstrings.cpp" line="115"/>
         <source>Loading block index...</source>
         <translation>Cargando el índice de bloques...</translation>
@@ -1863,21 +1695,6 @@
         <location filename="../bitcoinstrings.cpp" line="126"/>
         <source>Done loading</source>
         <translation>Generado pero no aceptado</translation>
-=======
-        <location filename="../bitcoinstrings.cpp" line="32"/>
-        <source>Find peers using DNS lookup (default: 1)</source>
-        <translation>Encontrar pares mediante búsqueda de DNS (predeterminado: 1)</translation>
-    </message>
-    <message>
-        <location filename="../bitcoinstrings.cpp" line="37"/>
-        <source>Maximum per-connection receive buffer, &lt;n&gt;*1000 bytes (default: 10000)</source>
-        <translation>Búfer de recepción máximo por conexión, &lt;n&gt;*1000 bytes (predeterminado: 10000)</translation>
-    </message>
-    <message>
-        <location filename="../bitcoinstrings.cpp" line="38"/>
-        <source>Maximum per-connection send buffer, &lt;n&gt;*1000 bytes (default: 10000)</source>
-        <translation>Búfer de recepción máximo por conexión, , &lt;n&gt;*1000 bytes (predeterminado: 10000)</translation>
->>>>>>> 38297ba9
     </message>
     <message>
         <location filename="../bitcoinstrings.cpp" line="43"/>
@@ -1930,22 +1747,22 @@
     <message>
         <location filename="../bitcoinstrings.cpp" line="32"/>
         <source>An error occurred while setting up the RPC port %i for listening: %s</source>
-        <translation type="unfinished"></translation>
+        <translation>Ha ocurrido un error al configurar el puerto RPC %i para escuchar: %s</translation>
     </message>
     <message>
         <location filename="../bitcoinstrings.cpp" line="66"/>
         <source>Find peers using DNS lookup (default: 1)</source>
-        <translation type="unfinished"></translation>
+        <translation>Encontrar pares mediante búsqueda de DNS (predeterminado: 1)</translation>
     </message>
     <message>
         <location filename="../bitcoinstrings.cpp" line="71"/>
         <source>Maximum per-connection receive buffer, &lt;n&gt;*1000 bytes (default: 10000)</source>
-        <translation type="unfinished"></translation>
+        <translation>Búfer de recepción máximo por conexión, &lt;n&gt;*1000 bytes (predeterminado: 10000)</translation>
     </message>
     <message>
         <location filename="../bitcoinstrings.cpp" line="72"/>
         <source>Maximum per-connection send buffer, &lt;n&gt;*1000 bytes (default: 10000)</source>
-        <translation type="unfinished"></translation>
+        <translation>Búfer de recepción máximo por conexión, , &lt;n&gt;*1000 bytes (predeterminado: 10000)</translation>
     </message>
     <message>
         <location filename="../bitcoinstrings.cpp" line="81"/>
